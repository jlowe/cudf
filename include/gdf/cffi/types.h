#pragma once

typedef size_t gdf_size_type;
typedef gdf_size_type gdf_index_type;
typedef unsigned char gdf_valid_type;

/* --------------------------------------------------------------------------*/
/** 
 * @Synopsis  These enums indicate the possible data types for a gdf_column
 */
/* ----------------------------------------------------------------------------*/
typedef enum {
    GDF_invalid=0,
    GDF_INT8,
    GDF_INT16,
    GDF_INT32,
    GDF_INT64,
    GDF_FLOAT32,
    GDF_FLOAT64,
    GDF_DATE32,   // int32_t days since the UNIX epoch
    GDF_DATE64,   // int64_t milliseconds since the UNIX epoch
    GDF_TIMESTAMP,// Exact timestamp encoded with int64 since UNIX epoch (Default unit millisecond)
    N_GDF_TYPES, /* additional types should go BEFORE N_GDF_TYPES */
} gdf_dtype;


/* --------------------------------------------------------------------------*/
/** 
 * @Synopsis  These are all possible gdf error codes that can be returned from 
 * a libgdf function. ANY NEW ERROR CODE MUST ALSO BE ADDED TO `gdf_error_get_name` 
 * AS WELL
 */
/* ----------------------------------------------------------------------------*/
typedef enum {
    GDF_SUCCESS=0,                
    GDF_CUDA_ERROR,                   /**< Error occured in a CUDA call */ 
    GDF_UNSUPPORTED_DTYPE,            /**< The datatype of the gdf_column is unsupported */ 
    GDF_COLUMN_SIZE_MISMATCH,         /**< Two columns that should be the same size aren't the same size*/        
    GDF_COLUMN_SIZE_TOO_BIG,          /**< Size of column is larger than the max supported size */      
    GDF_DATASET_EMPTY,                /**< Input dataset is either null or has size 0 when it shouldn't */   
    GDF_VALIDITY_MISSING,             /**< gdf_column's validity bitmask is null */  
    GDF_VALIDITY_UNSUPPORTED,         
    GDF_INVALID_API_CALL,             /**< The arguments passed into the function were invalid */   
    GDF_JOIN_DTYPE_MISMATCH,          /**< Datatype mismatch between corresponding columns in  left/right tables in the Join function */   
    GDF_JOIN_TOO_MANY_COLUMNS,        /**< Too many columns were passed in for the requested join operation*/       
    GDF_GROUPBY_TOO_MANY_COLUMNS,
<<<<<<< HEAD
    GDF_UNSUPPORTED_METHOD,
    GDF_INVALID_AGGREGATOR,
    GDF_HASH_TABLE_INSERT_FAILURE,
    GDF_UNSUPPORTED_JOIN_TYPE,
    GDF_DTYPE_MISMATCH,
=======
    GDF_UNSUPPORTED_METHOD,           /**< The method requested to perform an operation was invalid or unsupported (e.g., hash vs. sort)*/ 
    GDF_INVALID_AGGREGATOR,           /**< Invalid aggregator was specified for a groupby*/
    GDF_INVALID_HASH_FUNCTION,        /**< Invalid hash function was selected */
    GDF_PARTITION_DTYPE_MISMATCH,     /**< Datatype mismatch between columns of input/output in the hash partition function */
    GDF_HASH_TABLE_INSERT_FAILURE,    /**< Failed to insert to hash table, likely because its full */
    GDF_UNSUPPORTED_JOIN_TYPE,        /**< The type of join requested is unsupported */
>>>>>>> fa97dd71
} gdf_error;

typedef enum {
    GDF_HASH_MURMUR3=0, /**< Murmur3 hash function */
    GDF_HASH_IDENTITY,  /**< Identity hash function that simply returns the key to be hashed */
} gdf_hash_func;

typedef enum {
	TIME_UNIT_NONE=0, // default (undefined)
	TIME_UNIT_s,   // second
	TIME_UNIT_ms,  // millisecond
	TIME_UNIT_us,  // microsecond
	TIME_UNIT_ns   // nanosecond
} gdf_time_unit;

typedef struct {
	gdf_time_unit time_unit;
	// here we can also hold info for decimal datatype or any other datatype that requires additional information
} gdf_dtype_extra_info;

typedef struct gdf_column_{
    void *data;                       /**< Pointer to the columns data */ 
    gdf_valid_type *valid;            /**< Pointer to the columns validity bit mask where the 'i'th bit indicates if the 'i'th row is NULL */
    gdf_size_type size;               /**< Number of data elements in the columns data buffer*/
    gdf_dtype dtype;                  /**< The datatype of the column's data */
    gdf_size_type null_count;         /**< The number of NULL values in the column's data */
    gdf_dtype_extra_info dtype_info;  
} gdf_column;

/* --------------------------------------------------------------------------*/
/** 
 * @Synopsis  These enums indicate which method is to be used for an operation.
 * For example, it is used to select between the hash-based vs. sort-based implementations
 * of the Join operation.
 */
/* ----------------------------------------------------------------------------*/
typedef enum {
  GDF_SORT = 0,   /**< Indicates that the sort-based implementation of the function will be used */
  GDF_HASH,       /**< Indicates that the hash-based implementation of the function will be used */
  N_GDF_METHODS,  /* additional methods should go BEFORE N_GDF_METHODS */
} gdf_method;

typedef enum {
  GDF_QUANT_LINEAR =0,
  GDF_QUANT_LOWER,
  GDF_QUANT_HIGHER,
  GDF_QUANT_MIDPOINT,
  GDF_QUANT_NEAREST,
  N_GDF_QUANT_METHODS,
} gdf_quantile_method;


/* --------------------------------------------------------------------------*/
/** 
 * @Synopsis These enums indicate the supported aggregation operations that can be
 * performed on a set of aggregation columns as part of a GroupBy operation
 */
/* ----------------------------------------------------------------------------*/
typedef enum {
  GDF_SUM = 0,        /**< Computes the sum of all values in the aggregation column*/
  GDF_MIN,            /**< Computes minimum value in the aggregation column */
  GDF_MAX,            /**< Computes maximum value in the aggregation column */
  GDF_AVG,            /**< Computes arithmetic mean of all values in the aggregation column */
  GDF_COUNT,          /**< Computes histogram of the occurance of each key in the GroupBy Columns */
  GDF_COUNT_DISTINCT, /**< Counts the number of distinct keys in the GroupBy columns */
  N_GDF_AGG_OPS,      /**< The total number of aggregation operations. ALL NEW OPERATIONS SHOULD BE ADDED ABOVE THIS LINE*/
} gdf_agg_op;

/* --------------------------------------------------------------------------*/
/** 
 * @Synopsis  This struct holds various information about how an operation should be 
 * performed as well as additional information about the input data.
 */
/* ----------------------------------------------------------------------------*/
typedef struct gdf_context_{
  int flag_sorted;        /**< Indicates if the input data is sorted. 0 = No, 1 = yes */
  gdf_method flag_method; /**< The method to be used for the operation (e.g., sort vs hash) */
  int flag_distinct;      /**< for COUNT: DISTINCT = 1, else = 0 */
  int flag_sort_result;   /**< When method is GDF_HASH, 0 = result is not sorted, 1 = result is sorted */
  int flag_sort_inplace;  /**< 0 = No sort in place allowed, 1 = else */
} gdf_context;

struct _OpaqueIpcParser;
typedef struct _OpaqueIpcParser gdf_ipc_parser_type;


struct _OpaqueRadixsortPlan;
typedef struct _OpaqueRadixsortPlan gdf_radixsort_plan_type;


struct _OpaqueSegmentedRadixsortPlan;
typedef struct _OpaqueSegmentedRadixsortPlan gdf_segmented_radixsort_plan_type;




typedef enum{
	GDF_ORDER_ASC,
	GDF_ORDER_DESC
} order_by_type;

typedef enum{
	GDF_EQUALS,
	GDF_NOT_EQUALS,
	GDF_LESS_THAN,
	GDF_LESS_THAN_OR_EQUALS,
	GDF_GREATER_THAN,
	GDF_GREATER_THAN_OR_EQUALS
} gdf_comparison_operator;

typedef enum{
	GDF_WINDOW_RANGE,
	GDF_WINDOW_ROW
} window_function_type;

typedef enum{
	GDF_WINDOW_AVG,
	GDF_WINDOW_SUM,
	GDF_WINDOW_MAX,
	GDF_WINDOW_MIN,
	GDF_WINDOW_COUNT,
	GDF_WINDOW_STDDEV,
	GDF_WINDOW_VAR //variance
} window_reduction_type;<|MERGE_RESOLUTION|>--- conflicted
+++ resolved
@@ -44,20 +44,14 @@
     GDF_JOIN_DTYPE_MISMATCH,          /**< Datatype mismatch between corresponding columns in  left/right tables in the Join function */   
     GDF_JOIN_TOO_MANY_COLUMNS,        /**< Too many columns were passed in for the requested join operation*/       
     GDF_GROUPBY_TOO_MANY_COLUMNS,
-<<<<<<< HEAD
-    GDF_UNSUPPORTED_METHOD,
-    GDF_INVALID_AGGREGATOR,
-    GDF_HASH_TABLE_INSERT_FAILURE,
-    GDF_UNSUPPORTED_JOIN_TYPE,
-    GDF_DTYPE_MISMATCH,
-=======
+    GDF_DTYPE_MISMATCH,               /**< Type mismatch between columns that should be the same type */
     GDF_UNSUPPORTED_METHOD,           /**< The method requested to perform an operation was invalid or unsupported (e.g., hash vs. sort)*/ 
     GDF_INVALID_AGGREGATOR,           /**< Invalid aggregator was specified for a groupby*/
     GDF_INVALID_HASH_FUNCTION,        /**< Invalid hash function was selected */
     GDF_PARTITION_DTYPE_MISMATCH,     /**< Datatype mismatch between columns of input/output in the hash partition function */
     GDF_HASH_TABLE_INSERT_FAILURE,    /**< Failed to insert to hash table, likely because its full */
     GDF_UNSUPPORTED_JOIN_TYPE,        /**< The type of join requested is unsupported */
->>>>>>> fa97dd71
+
 } gdf_error;
 
 typedef enum {
