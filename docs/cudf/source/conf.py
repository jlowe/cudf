#!/usr/bin/env python3
# -*- coding: utf-8 -*-
#
# Copyright (c) 2018, NVIDIA CORPORATION.
#
# cudf documentation build configuration file, created by
# sphinx-quickstart on Wed May  3 10:59:22 2017.
#
# This file is execfile()d with the current directory set to its
# containing dir.
#
# Note that not all possible configuration values are present in this
# autogenerated file.
#
# All configuration values have a default; values that are commented out
# serve to show the default.

# If extensions (or modules to document with autodoc) are in another directory,
# add these directories to sys.path here. If the directory is relative to the
# documentation root, use os.path.abspath to make it absolute, like shown here.
#
import os
import sys

import cudf

sys.path.insert(0, os.path.abspath("../.."))

# -- General configuration ------------------------------------------------

# If your documentation needs a minimal Sphinx version, state it here.
#
# needs_sphinx = '1.0'

# Add any Sphinx extension module names here, as strings. They can be
# extensions coming with Sphinx (named 'sphinx.ext.*') or your custom
# ones.
extensions = [
    "sphinx.ext.intersphinx",
    "sphinx.ext.autodoc",
    "sphinx.ext.autosummary",
    "numpydoc",
    "sphinx_markdown_tables",
    "IPython.sphinxext.ipython_console_highlighting",
    "IPython.sphinxext.ipython_directive",
    "nbsphinx",
    "recommonmark",
]

ipython_mplbackend = "str"

# Add any paths that contain templates here, relative to this directory.
templates_path = ["_templates"]

# The suffix(es) of source filenames.
# You can specify multiple suffix as a list of string:
#
# source_suffix = ['.rst', '.md']
source_suffix = {".rst": "restructuredtext", ".md": "markdown"}

# The master toctree document.
master_doc = "index"

# General information about the project.
project = "cudf"
copyright = "2018, NVIDIA"
author = "NVIDIA"

# The version info for the project you're documenting, acts as replacement for
# |version| and |release|, also used in various other places throughout the
# built documents.
#
# The short X.Y version.
<<<<<<< HEAD
version = '0.11'
=======
version = "0.12"
>>>>>>> 490a10f3
# The full version, including alpha/beta/rc tags.
release = cudf.__version__

# The language for content autogenerated by Sphinx. Refer to documentation
# for a list of supported languages.
#
# This is also used if you do content translation via gettext catalogs.
# Usually you set "language" from the command line for these cases.
language = None

# List of patterns, relative to source directory, that match files and
# directories to ignore when looking for source files.
# This patterns also effect to html_static_path and html_extra_path
exclude_patterns = []

# The name of the Pygments (syntax highlighting) style to use.
pygments_style = "sphinx"

# If true, `todo` and `todoList` produce output, else they produce nothing.
todo_include_todos = False


# -- Options for HTML output ----------------------------------------------

# The theme to use for HTML and HTML Help pages.  See the documentation for
# a list of builtin themes.
#

html_theme = "sphinx_rtd_theme"

# on_rtd is whether we are on readthedocs.org
on_rtd = os.environ.get("READTHEDOCS", None) == "True"

if not on_rtd:
    # only import and set the theme if we're building docs locally
    # otherwise, readthedocs.org uses their theme by default,
    # so no need to specify it
    import sphinx_rtd_theme

    html_theme = "sphinx_rtd_theme"
    html_theme_path = [sphinx_rtd_theme.get_html_theme_path()]


# Theme options are theme-specific and customize the look and feel of a theme
# further.  For a list of options available for each theme, see the
# documentation.
#
# html_theme_options = {}

# Add any paths that contain custom static files (such as style sheets) here,
# relative to this directory. They are copied after the builtin static files,
# so a file named "default.css" will overwrite the builtin "default.css".
html_static_path = ["_static"]


# -- Options for HTMLHelp output ------------------------------------------

# Output file base name for HTML help builder.
htmlhelp_basename = "cudfdoc"


# -- Options for LaTeX output ---------------------------------------------

latex_elements = {
    # The paper size ('letterpaper' or 'a4paper').
    #
    # 'papersize': 'letterpaper',
    # The font size ('10pt', '11pt' or '12pt').
    #
    # 'pointsize': '10pt',
    # Additional stuff for the LaTeX preamble.
    #
    # 'preamble': '',
    # Latex figure (float) alignment
    #
    # 'figure_align': 'htbp',
}

# Grouping the document tree into LaTeX files. List of tuples
# (source start file, target name, title,
#  author, documentclass [howto, manual, or own class]).
latex_documents = [
    (
        master_doc,
        "cudf.tex",
        "cudf Documentation",
        "Continuum Analytics",
        "manual",
    )
]


# -- Options for manual page output ---------------------------------------

# One entry per manual page. List of tuples
# (source start file, name, description, authors, manual section).
man_pages = [(master_doc, "cudf", "cudf Documentation", [author], 1)]


# -- Options for Texinfo output -------------------------------------------

# Grouping the document tree into Texinfo files. List of tuples
# (source start file, target name, title, author,
#  dir menu entry, description, category)
texinfo_documents = [
    (
        master_doc,
        "cudf",
        "cudf Documentation",
        author,
        "cudf",
        "One line description of project.",
        "Miscellaneous",
    )
]


# Example configuration for intersphinx: refer to the Python standard library.
intersphinx_mapping = {"https://docs.python.org/": None}


# Config numpydoc
numpydoc_show_inherited_class_members = False
numpydoc_class_members_toctree = False


def setup(app):
    app.add_stylesheet("params.css")<|MERGE_RESOLUTION|>--- conflicted
+++ resolved
@@ -71,11 +71,7 @@
 # built documents.
 #
 # The short X.Y version.
-<<<<<<< HEAD
-version = '0.11'
-=======
 version = "0.12"
->>>>>>> 490a10f3
 # The full version, including alpha/beta/rc tags.
 release = cudf.__version__
 
