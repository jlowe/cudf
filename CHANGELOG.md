--- conflicted
+++ resolved
@@ -38,7 +38,6 @@
 - PR #2655 CuPy-based Series and Dataframe .values property
 - PR #2803 Added `edit_distance_matrix()` function to calculate pairwise edit distance for each string on a given nvstrings object.
 - PR #2872 Add Java pinned memory pool allocator
-
 
 ## Improvements
 
@@ -137,11 +136,8 @@
 - PR #2852 Fixed `cumsum()` and `cumprod()` on boolean series.
 - PR #2750 Fixed casting values to cudf::bool8 so non-zero values always cast to true
 - PR #2873 Fixed dask_cudf read_partition bug by generating ParquetDatasetPiece
-<<<<<<< HEAD
 - PR #2850 Fixes dask_cudf.read_parquet on partitioned datasets
-=======
 - PR #2896 Properly handle `axis` string keywords in `concat`
->>>>>>> 2bc5a08a
 
 
 # cuDF 0.9.0 (21 Aug 2019)
