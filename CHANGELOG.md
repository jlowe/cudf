--- conflicted
+++ resolved
@@ -35,12 +35,9 @@
 - PR #4617 Fix memory leak in aggregation object destructor
 - PR #4633 String concatenation fix in `DataFrame.rename`
 - PR #4609 Fix to handle `Series.factorize` when index is set
-<<<<<<< HEAD
-- PR #4650 Fix type mismatch & result format issue in `searchsorted`
-=======
 - PR #4652 Fix misaligned error when computing regex device structs
 - PR #4651 Fix hashing benchmark missing includes
->>>>>>> c3c8726f
+- PR #4650 Fix type mismatch & result format issue in `searchsorted`
 
 
 # cuDF 0.13.0 (Date TBD)
