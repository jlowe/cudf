# cuDF 0.11.0 (Date TBD)

## New Features
- PR #2905 Added `Series.median()` and null support for `Series.quantile()`
- PR #2930 JSON Reader: Support ARROW_RANDOM_FILE input
- PR #2956 Add `cudf::stack` and `cudf::tile`
- PR #2980 Added nvtext is_vowel/is_consonant functions
- PR #2987 Add `inplace` arg to `DataFrame.reset_index` and `Series`
- PR #3011 Added libcudf++ transition guide
- PR #3129 Add strings column factory from `std::vector`s
- PR #3054 Add parquet reader support for decimal data types
- PR #3022 adds DataFrame.astype for cuDF dataframes
- PR #2962 Add isnull(), notnull() and related functions
- PR #3025 Move search files to legacy
- PR #3068 Add `scalar` class
- PR #3094 Adding `any` and `all` support from libcudf
- PR #3130 Define and implement new `column_wrapper`
- PR #3143 Define and implement new copying APIs `slice` and `split`
- PR #3161 Move merge files to legacy
- PR #3079 Added support to write ORC files given a local path
- PR #3192 Add dtype param to cast `DataFrame` on init
- PR #3213 Port cuIO to libcudf++
- PR #3222 Add nvtext character tokenizer
- PR #3223 Java expose underlying buffers
- PR #3300 Add `DataFrame.insert`
- PR #3263 Define and implement new `valid_if`
- PR #3278 Add `to_host` utility to copy `column_view` to host
- PR #3087 Add new cudf::experimental bool8 wrapper
- PR #3219 Construct column from column_view
- PR #3229 Define and implement new search APIs
- PR #3308 java add API for memory usage callbacks
- PR #2691 Row-wise reduction and scan operations via CuPy
- PR #3291 Add normalize_nans_and_zeros
- PR #3187 Define and implement new replace APIs
- PR #3356 Add vertical concatenation for table/columns
- PR #3344 java split API
- PR #2791 Add `groupby.std()`
- PR #3368 Enable dropna argument in dask_cudf groupby
- PR #3298 add null replacement iterator for column_device_view
- PR #3297 Define and implement new groupby API.
- PR #3396 Update device_atomics with new bool8 and timestamp specializations
- PR #3411 Java host memory management API
- PR #3393 Implement df.cov and enable covariance/correlation in dask_cudf
- PR #3401 Add dask_cudf ORC writer (to_orc)
- PR #3331 Add copy_if_else
- PR #3427 Define and Implement new multi-search API
- PR #3442 Add Bool-index + Multi column + DataFrame support for set-item
- PR #3172 Define and implement new fill/repeat/copy_range APIs
- PR #3497 Add DataFrame.drop(..., inplace=False) argument

## Improvements

- PR #2904 Move gpu decompressors to cudf::io namespace
- PR #2977 Moved old C++ test utilities to legacy directory.
- PR #2965 Fix slow orc reader perf with large uncompressed blocks
- PR #2995 Move JIT type utilities to legacy directory
- PR #2927 Add ``Table`` and ``TableView`` extension classes that wrap legacy cudf::table
- PR #3005 Renames `cudf::exp` namespace to `cudf::experimental`
- PR #3008 Make safe versions of `is_null` and `is_valid` in `column_device_view`
- PR #3026 Move fill and repeat files to legacy
- PR #3027 Move copying.hpp and related source to legacy folder
- PR #3014 Snappy decompression optimizations
- PR #3032 Use `asarray` to coerce indices to a NumPy array
- PR #2996 IO Readers: Replace `cuio::device_buffer` with `rmm::device_buffer`
- PR #3051 Specialized hash function for strings column
- PR #3065 Select and Concat for cudf::experimental::table
- PR #3080 Move `valid_if.cuh` to `legacy/`
- PR #3052 Moved replace.hpp functionality to legacy
- PR #3091 Move join files to legacy
- PR #3092 Implicitly init RMM if Java allocates before init
- PR #3029 Update gdf_ numeric types with stdint and move to cudf namespace
- PR #3052 Moved replace.hpp functionality to legacy
- PR #2955 Add cmake option to only build for present GPU architecture
- PR #3070 Move functions.h and related source to legacy
- PR #2951 Allow set_index to handle a list of column names
- PR #3093 Move groupby files to legacy
- PR #2988 Removing GIS functionality (now part of cuSpatial library)
- PR #3067 Java method to return size of device memory buffer
- PR #3083 Improved some binary operation tests to include null testing.
- PR #3084 Update to arrow-cpp and pyarrow 0.15.0
- PR #3071 Move cuIO to legacy
- PR #3126 Round 2 of snappy decompression optimizations
- PR #3046 Define and implement new copying APIs `empty_like` and `allocate_like`
- PR #3128 Support MultiIndex in DataFrame.join
- PR #2971 Added initial gather and scatter methods for strings_column_view
- PR #3133 Port NVStrings to cudf column: count_characters and count_bytes
- PR #2991 Added strings column functions concatenate and join_strings
- PR #3028 Define and implement new `gather` APIs.
- PR #3135 Add nvtx utilities to cudf::nvtx namespace
- PR #3021 Java host side concat of serialized buffers
- PR #3138 Move unary files to legacy
- PR #3170 Port NVStrings substring functions to cudf strings column
- PR #3159 Port NVStrings is-chars-types function to cudf strings column
- PR #3154 Make `table_view_base.column()` const and add `mutable_table_view.column()`
- PR #3175 Set cmake cuda version variables
- PR #3171 Move deprecated error macros to legacy
- PR #3191 Port NVStrings integer convert ops to cudf column
- PR #3189 Port NVStrings find ops to cudf column
- PR #3352 Port NVStrings convert float functions to cudf strings column
- PR #3193 Add cuPy as a formal dependency
- PR #3195 Support for zero columned `table_view`
- PR #3165 Java device memory size for string category
- PR #3205 Move transform files to legacy
- PR #3202 Rename and move error.hpp to public headers
- PR #2878 Use upstream merge code in dask_cudf
- PR #3217 Port NVStrings upper and lower case conversion functions
- PR #3350 Port NVStrings booleans convert functions
- PR #3231 Add `column::release()` to give up ownership of contents.
- PR #3157 Use enum class rather than enum for mask_allocation_policy
- PR #3232 Port NVStrings datetime conversion to cudf strings column
- PR #3136 Define and implement new transpose API
- PR #3237 Define and implement new transform APIs
- PR #3245 Move binaryop files to legacy
- PR #3241 Move stream_compaction files to legacy
- PR #3166 Move reductions to legacy
- PR #3261 Small cleanup: remove `== true`
- PR #3271 Update rmm API based on `rmm.reinitialize(...)` change
- PR #3266 Remove optional checks for CuPy
- PR #3268 Adding null ordering per column feature when sorting
- PR #3239 Adding floating point specialization to comparators for NaNs
- PR #3270 Move predicates files to legacy
- PR #3281 Add to_host specialization for strings in column test utilities
- PR #3282 Add `num_bitmask_words`
- PR #3252 Add new factory methods to include passing an existing null mask
- PR #3288 Make `bit.cuh` utilities usable from host code.
- PR #3287 Move rolling windows files to legacy
- PR #3182 Define and implement new unary APIs `is_null` and `is_not_null`
- PR #3314 Drop `cython` from run requirements
- PR #3301 Add tests for empty column wrapper.
- PR #3294 Update to arrow-cpp and pyarrow 0.15.1
- PR #3310 Add `row_hasher` and `element_hasher` utilities
- PR #3272 Support non-default streams when creating/destroying hash maps
- PR #3286 Clean up the starter code on README
- PR #3332 Port NVStrings replace to cudf strings column
- PR #3354 Define and implement new `scatter` APIs
- PR #3322 Port NVStrings pad operations to cudf strings column
- PR #3345 Add cache member for number of characters in string_view class
- PR #3299 Define and implement new `is_sorted` APIs
- PR #3328 Partition by stripes in dask_cudf ORC reader
- PR #3243 Use upstream join code in dask_cudf
- PR #3371 Add `select` method to `table_view`
- PR #3309 Add java and JNI bindings for search bounds
- PR #3380 Concatenate columns of strings
- PR #3382 Add fill function for strings column
- PR #3391 Move device_atomics_tests.cu files to legacy
- PR #3303 Define and implement new stream compaction APIs `copy_if`, `drop_nulls`,
           `apply_boolean_mask`, `drop_duplicate` and `unique_count`.
- PR #3387 Strings column gather function
- PR #3440 Strings column scatter function
- PR #3389 Move quantiles.hpp + group_quantiles.hpp files to legacy
- PR #3397 Port unary cast to libcudf++
- PR #3398 Move reshape.hpp files to legacy
- PR #3425 Strings column copy_if_else implementation
- PR #3422 Move utilities to legacy
- PR #3201 Define and implement new datetime_ops APIs
- PR #3448 Port scatter_to_tables to libcudf++
- PR #3458 Update strings sections in the transition guide
- PR #3462 Add `make_empty_column` and update `empty_like`.
- PR #3465 Port `aggregation` traits and utilities.
- PR #3214 Define and implement new unary operations APIs
- PR #3475 Add `bitmask_to_host` column utility
- PR #3487 Add is_boolean trait and random timestamp generator for testing
- PR #3492 Small cleanup (remove std::abs) and comment
- PR #3407 Allow multiple row-groups per task in dask_cudf read_parquet
<<<<<<< HEAD
- PR #3512 Remove unused CUDA conda labels
=======
- PR #3500 cudf::fill()/cudf::repeat() support for strings columns.
>>>>>>> 5a73e75b

## Bug Fixes

- PR #2895 Fixed dask_cudf group_split behavior to handle upstream rearrange_by_divisions
- PR #3048 Support for zero columned tables
- PR #3030 Fix snappy decoding regression in PR #3014
- PR #3041 Fixed exp to experimental namespace name change issue
- PR #3056 Add additional cmake hint for finding local build of RMM files
- PR #3060 Move copying.hpp includes to legacy
- PR #3139 Fixed java RMM auto initalization
- PR #3141 Java fix for relocated IO headers
- PR #3149 Rename column_wrapper.cuh to column_wrapper.hpp
- PR #3168 Fix mutable_column_device_view head const_cast
- PR #3199 Update JNI includes for legacy moves
- PR #3204 ORC writer: Fix ByteRLE encoding of NULLs
- PR #2994 Fix split_out-support but with hash_object_dispatch
- PR #3212 Fix string to date casting when format is not specified
- PR #3218 Fixes `row_lexicographic_comparator` issue with handling two tables
- PR #3228 Default initialize RMM when Java native dependencies are loaded
- PR #3012 replacing instances of `to_gpu_array` with `mem`
- PR #3236 Fix Numba 0.46+/CuPy 6.3 interface compatibility
- PR #3276 Update JNI includes for legacy moves
- PR #3256 Fix orc writer crash with multiple string columns
- PR #3211 Fix breaking change caused by rapidsai/rmm#167
- PR #3265 Fix dangling pointer in `is_sorted`
- PR #3267 ORC writer: fix incorrect ByteRLE encoding of long literal runs
- PR #3277 Fix invalid reference to deleted temporary in `is_sorted`.
- PR #3274 ORC writer: fix integer RLEv2 mode2 unsigned base value encoding
- PR #3279 Fix shutdown hang issues with pinned memory pool init executor
- PR #3280 Invalid children check in mutable_column_device_view
- PR #3289 fix java memory usage API for empty columns
- PR #3293 Fix loading of csv files zipped on MacOS (disabled zip min version check)
- PR #3295 Fix storing storing invalid RMM exec policies.
- PR #3307 Add pd.RangeIndex to from_pandas to fix dask_cudf meta_nonempty bug
- PR #3313 Fix public headers including non-public headers
- PR #3318 Revert arrow to 0.15.0 temporarily to unblock downstream projects CI
- PR #3317 Fix index-argument bug in dask_cudf parquet reader
- PR #3323 Fix `insert` non-assert test case
- PR #3341 Fix `Series` constructor converting NoneType to "None"
- PR #3326 Fix and test for detail::gather map iterator type inference
- PR #3334 Remove zero-size exception check from make_strings_column factories
- PR #3333 Fix compilation issues with `constexpr` functions not marked `__device__`
- PR #3340 Make all benchmarks use cudf base fixture to initialize RMM pool
- PR #3337 Fix Java to pad validity buffers to 64-byte boundary
- PR #3362 Fix `find_and_replace` upcasting series for python scalars and lists
- PR #3357 Disabling `column_view` iterators for non fixed-width types
- PR #3383 Fix : properly compute null counts for rolling_window.
- PR #3386 Removing external includes from `column_view.hpp`
- PR #3369 Add write_partition to dask_cudf to fix to_parquet bug
- PR #3388 Support getitem with bools when DataFrame has a MultiIndex
- PR #3408 Fix String and Column (De-)Serialization
- PR #3372 Fix dask-distributed scatter_by_map bug
- PR #3419 Fix a bug in parse_into_parts (incomplete input causing walking past the end of string).
- PR #3413 Fix dask_cudf read_csv file-list bug
- PR #3416 Fix memory leak in ColumnVector when pulling strings off the GPU
- PR #3424 Fix benchmark build by adding libcudacxx to benchmark's CMakeLists.txt
- PR #3435 Fix diff and shift for empty series
- PR #3439 Fix index-name bug in StringColumn concat
- PR #3445 Fix ORC Writer default stripe size
- PR #3459 Fix printing of invalid entries
- PR #3466 Fix gather null mask allocation for invalid index
- PR #3468 Fix memory leak issue in `drop_duplicates`
- PR #3474 Fix small doc error in capitalize Docs
- PR #3491 Fix more doc errors in NVStrings
- PR #3478 Fix as_index deep copy via Index.rename inplace arg
- PR #3476 Fix ORC reader timezone conversion
- PR #3188 Repr slices up large DataFrames


# cuDF 0.10.0 (16 Oct 2019)

## New Features

- PR #2423 Added `groupby.quantile()`
- PR #2522 Add Java bindings for NVStrings backed upper and lower case mutators
- PR #2605 Added Sort based groupby in libcudf
- PR #2607 Add Java bindings for parsing JSON
- PR #2629 Add dropna= parameter to groupby
- PR #2585 ORC & Parquet Readers: Remove millisecond timestamp restriction
- PR #2507 Add GPU-accelerated ORC Writer
- PR #2559 Add Series.tolist()
- PR #2653 Add Java bindings for rolling window operations
- PR #2480 Merge `custreamz` codebase into `cudf` repo
- PR #2674 Add __contains__ for Index/Series/Column
- PR #2635 Add support to read from remote and cloud sources like s3, gcs, hdfs
- PR #2722 Add Java bindings for NVTX ranges
- PR #2702 Add make_bool to dataset generation functions
- PR #2394 Move `rapidsai/custrings` into `cudf`
- PR #2734 Final sync of custrings source into cudf
- PR #2724 Add libcudf support for __contains__
- PR #2777 Add python bindings for porter stemmer measure functionality
- PR #2781 Add issorted to is_monotonic
- PR #2685 Add cudf::scatter_to_tables and cython binding
- PR #2743 Add Java bindings for NVStrings timestamp2long as part of String ColumnVector casting
- PR #2785 Add nvstrings Python docs
- PR #2786 Add benchmarks option to root build.sh
- PR #2802 Add `cudf::repeat()` and `cudf.Series.repeat()`
- PR #2773 Add Fisher's unbiased kurtosis and skew for Series/DataFrame
- PR #2748 Parquet Reader: Add option to specify loading of PANDAS index
- PR #2807 Add scatter_by_map to DataFrame python API
- PR #2836 Add nvstrings.code_points method
- PR #2844 Add Series/DataFrame notnull
- PR #2858 Add GTest type list utilities
- PR #2870 Add support for grouping by Series of arbitrary length
- PR #2719 Series covariance and Pearson correlation
- PR #2207 Beginning of libcudf overhaul: introduce new column and table types
- PR #2869 Add `cudf.CategoricalDtype`
- PR #2838 CSV Reader: Support ARROW_RANDOM_FILE input
- PR #2655 CuPy-based Series and Dataframe .values property
- PR #2803 Added `edit_distance_matrix()` function to calculate pairwise edit distance for each string on a given nvstrings object.
- PR #2811 Start of cudf strings column work based on 2207
- PR #2872 Add Java pinned memory pool allocator
- PR #2969 Add findAndReplaceAll to ColumnVector
- PR #2814 Add Datetimeindex.weekday
- PR #2999 Add timestamp conversion support for string categories
- PR #2918 Add cudf::column timestamp wrapper types

## Improvements

- PR #2578 Update legacy_groupby to use libcudf group_by_without_aggregation
- PR #2581 Removed `managed` allocator from hash map classes.
- PR #2571 Remove unnecessary managed memory from gdf_column_concat
- PR #2648 Cython/Python reorg
- PR #2588 Update Series.append documentation
- PR #2632 Replace dask-cudf set_index code with upstream
- PR #2682 Add cudf.set_allocator() function for easier allocator init
- PR #2642 Improve null printing and testing
- PR #2747 Add missing Cython headers / cudftestutil lib to conda package for cuspatial build
- PR #2706 Compute CSV format in device code to speedup performance
- PR #2673 Add support for np.longlong type
- PR #2703 move dask serialization dispatch into cudf
- PR #2728 Add YYMMDD to version tag for nightly conda packages
- PR #2729 Handle file-handle input in to_csv
- PR #2741 CSV Reader: Move kernel functions into its own file
- PR #2766 Improve nvstrings python cmake flexibility
- PR #2756 Add out_time_unit option to csv reader, support timestamp resolutions
- PR #2771 Stopgap alias for to_gpu_matrix()
- PR #2783 Support mapping input columns to function arguments in apply kernels
- PR #2645 libcudf unique_count for Series.nunique
- PR #2817 Dask-cudf: `read_parquet` support for remote filesystems
- PR #2823 improve java data movement debugging
- PR #2806 CSV Reader: Clean-up row offset operations
- PR #2640 Add dask wait/persist exmaple to 10 minute guide
- PR #2828 Optimizations of kernel launch configuration for `DataFrame.apply_rows` and `DataFrame.apply_chunks`
- PR #2831 Add `column` argument to `DataFrame.drop`
- PR #2775 Various optimizations to improve __getitem__ and __setitem__ performance
- PR #2810 cudf::allocate_like can optionally always allocate a mask.
- PR #2833 Parquet reader: align page data allocation sizes to 4-bytes to satisfy cuda-memcheck
- PR #2832 Using the new Python bindings for UCX
- PR #2856 Update group_split_cudf to use scatter_by_map
- PR #2890 Optionally keep serialized table data on the host.
- PR #2778 Doc: Updated and fixed some docstrings that were formatted incorrectly.
- PR #2830 Use YYMMDD tag in custreamz nightly build
- PR #2875 Java: Remove synchronized from register methods in MemoryCleaner
- PR #2887 Minor snappy decompression optimization
- PR #2899 Use new RMM API based on Cython
- PR #2788 Guide to Python UDFs
- PR #2919 Change java API to use operators in groupby namespace
- PR #2909 CSV Reader: Avoid row offsets host vector default init
- PR #2834 DataFrame supports setting columns via attribute syntax `df.x = col`
- PR #3147 DataFrame can be initialized from rows via list of tuples

## Bug Fixes

- PR #2584 ORC Reader: fix parsing of `DECIMAL` index positions
- PR #2619 Fix groupby serialization/deserialization
- PR #2614 Update Java version to match
- PR #2601 Fixes nlargest(1) issue in Series and Dataframe
- PR #2610 Fix a bug in index serialization (properly pass DeviceNDArray)
- PR #2621 Fixes the floordiv issue of not promoting float type when rhs is 0
- PR #2611 Types Test: fix static casting from negative int to string
- PR #2618 IO Readers: Fix datasource memory map failure for multiple reads
- PR #2628 groupby_without_aggregation non-nullable input table produces non-nullable output
- PR #2615 fix string category partitioning in java API
- PR #2641 fix string category and timeunit concat in the java API
- PR #2649 Fix groupby issue resulting from column_empty bug
- PR #2658 Fix astype() for null categorical columns
- PR #2660 fix column string category and timeunit concat in the java API
- PR #2664 ORC reader: fix `skip_rows` larger than first stripe
- PR #2654 Allow Java gdfOrderBy to work with string categories
- PR #2669 AVRO reader: fix non-deterministic output
- PR #2668 Update Java bindings to specify timestamp units for ORC and Parquet readers
- PR #2679 AVRO reader: fix cuda errors when decoding compressed streams
- PR #2692 Add concatenation for data-frame with different headers (empty and non-empty)
- PR #2651 Remove nvidia driver installation from ci/cpu/build.sh
- PR #2697 Ensure csv reader sets datetime column time units
- PR #2698 Return RangeIndex from contiguous slice of RangeIndex
- PR #2672 Fix null and integer handling in round
- PR #2704 Parquet Reader: Fix crash when loading string column with nulls
- PR #2725 Fix Jitify issue with running on Turing using CUDA version < 10
- PR #2731 Fix building of benchmarks
- PR #2738 Fix java to find new NVStrings locations
- PR #2736 Pin Jitify branch to v0.10 version
- PR #2742 IO Readers: Fix possible silent failures when creating `NvStrings` instance
- PR #2753 Fix java quantile API calls
- PR #2762 Fix validity processing for time in java
- PR #2796 Fix handling string slicing and other nvstrings delegated methods with dask
- PR #2769 Fix link to API docs in README.md
- PR #2772 Handle multiindex pandas Series #2772
- PR #2749 Fix apply_rows/apply_chunks pessimistic null mask to use in_cols null masks only
- PR #2752 CSV Reader: Fix exception when there's no rows to process
- PR #2716 Added Exception for `StringMethods` in string methods
- PR #2787 Fix Broadcasting `None` to `cudf-series`
- PR #2794 Fix async race in NVCategory::get_value and get_value_bounds
- PR #2795 Fix java build/cast error
- PR #2496 Fix improper merge of two dataframes when names differ
- PR #2824 Fix issue with incorrect result when Numeric Series replace is called several times
- PR #2751 Replace value with null
- PR #2765 Fix Java inequality comparisons for string category
- PR #2818 Fix java join API to use new C++ join API
- PR #2841 Fix nvstrings.slice and slice_from for range (0,0)
- PR #2837 Fix join benchmark
- PR #2809 Add hash_df and group_split dispatch functions for dask
- PR #2843 Parquet reader: fix skip_rows when not aligned with page or row_group boundaries
- PR #2851 Deleted existing dask-cudf/record.txt
- PR #2854 Fix column creation from ephemeral objects exposing __cuda_array_interface__
- PR #2860 Fix boolean indexing when the result is a single row
- PR #2859 Fix tail method issue for string columns
- PR #2852 Fixed `cumsum()` and `cumprod()` on boolean series.
- PR #2865 DaskIO: Fix `read_csv` and `read_orc` when input is list of files
- PR #2750 Fixed casting values to cudf::bool8 so non-zero values always cast to true
- PR #2873 Fixed dask_cudf read_partition bug by generating ParquetDatasetPiece
- PR #2850 Fixes dask_cudf.read_parquet on partitioned datasets
- PR #2896 Properly handle `axis` string keywords in `concat`
- PR #2926 Update rounding algorithm to avoid using fmod
- PR #2968 Fix Java dependency loading when using NVTX
- PR #2963 Fix ORC writer uncompressed block indexing
- PR #2928 CSV Reader: Fix using `byte_range` for large datasets
- PR #2983 Fix sm_70+ race condition in gpu_unsnap
- PR #2964 ORC Writer: Segfault when writing mixed numeric and string columns
- PR #3007 Java: Remove unit test that frees RMM invalid pointer
- PR #3009 Fix orc reader RLEv2 patch position regression from PR #2507
- PR #3002 Fix CUDA invalid configuration errors reported after loading an ORC file without data
- PR #3035 Update update-version.sh for new docs locations
- PR #3038 Fix uninitialized stream parameter in device_table deleter
- PR #3064 Fixes groupby performance issue
- PR #3061 Add rmmInitialize to nvstrings gtests
- PR #3058 Fix UDF doc markdown formatting
- PR #3059 Add nvstrings python build instructions to contributing.md


# cuDF 0.9.0 (21 Aug 2019)

## New Features

- PR #1993 Add CUDA-accelerated series aggregations: mean, var, std
- PR #2111 IO Readers: Support memory buffer, file-like object, and URL inputs
- PR #2012 Add `reindex()` to DataFrame and Series
- PR #2097 Add GPU-accelerated AVRO reader
- PR #2098 Support binary ops on DFs and Series with mismatched indices
- PR #2160 Merge `dask-cudf` codebase into `cudf` repo
- PR #2149 CSV Reader: Add `hex` dtype for explicit hexadecimal parsing
- PR #2156 Add `upper_bound()` and `lower_bound()` for libcudf tables and `searchsorted()` for cuDF Series
- PR #2158 CSV Reader: Support single, non-list/dict argument for `dtype`
- PR #2177 CSV Reader: Add `parse_dates` parameter for explicit date inference
- PR #1744 cudf::apply_boolean_mask and cudf::drop_nulls support for cudf::table inputs (multi-column)
- PR #2196 Add `DataFrame.dropna()`
- PR #2197 CSV Writer: add `chunksize` parameter for `to_csv`
- PR #2215 `type_dispatcher` benchmark
- PR #2179 Add Java quantiles
- PR #2157 Add __array_function__ to DataFrame and Series
- PR #2212 Java support for ORC reader
- PR #2224 Add DataFrame isna, isnull, notna functions
- PR #2236 Add Series.drop_duplicates
- PR #2105 Add hash-based join benchmark
- PR #2316 Add unique, nunique, and value_counts for datetime columns
- PR #2337 Add Java support for slicing a ColumnVector
- PR #2049 Add cudf::merge (sorted merge)
- PR #2368 Full cudf+dask Parquet Support
- PR #2380 New cudf::is_sorted checks whether cudf::table is sorted
- PR #2356 Java column vector standard deviation support
- PR #2221 MultiIndex full indexing - Support iloc and wildcards for loc
- PR #2429 Java support for getting length of strings in a ColumnVector
- PR #2415 Add `value_counts` for series of any type
- PR #2446 Add __array_function__ for index
- PR #2437 ORC reader: Add 'use_np_dtypes' option
- PR #2382 Add CategoricalAccessor add, remove, rename, and ordering methods
- PR #2464 Native implement `__cuda_array_interface__` for Series/Index/Column objects
- PR #2425 Rolling window now accepts array-based user-defined functions
- PR #2442 Add __setitem__
- PR #2449 Java support for getting byte count of strings in a ColumnVector
- PR #2492 Add groupby.size() method
- PR #2358 Add cudf::nans_to_nulls: convert floating point column into bitmask
- PR #2489 Add drop argument to set_index
- PR #2491 Add Java bindings for ORC reader 'use_np_dtypes' option
- PR #2213 Support s/ms/us/ns DatetimeColumn time unit resolutions
- PR #2536 Add _constructor properties to Series and DataFrame

## Improvements

- PR #2103 Move old `column` and `bitmask` files into `legacy/` directory
- PR #2109 added name to Python column classes
- PR #1947 Cleanup serialization code
- PR #2125 More aggregate in java API
- PR #2127 Add in java Scalar tests
- PR #2088 Refactor of Python groupby code
- PR #2130 Java serialization and deserialization of tables.
- PR #2131 Chunk rows logic added to csv_writer
- PR #2129 Add functions in the Java API to support nullable column filtering
- PR #2165 made changes to get_dummies api for it to be available in MethodCache
- PR #2171 Add CodeCov integration, fix doc version, make --skip-tests work when invoking with source
- PR #2184 handle remote orc files for dask-cudf
- PR #2186 Add `getitem` and `getattr` style access to Rolling objects
- PR #2168 Use cudf.Column for CategoricalColumn's categories instead of a tuple
- PR #2193 DOC: cudf::type_dispatcher documentation for specializing dispatched functors
- PR #2199 Better java support for appending strings
- PR #2176 Added column dtype support for datetime, int8, int16 to csv_writer
- PR #2209 Matching `get_dummies` & `select_dtypes` behavior to pandas
- PR #2217 Updated Java bindings to use the new groupby API
- PR #2214 DOC: Update doc instructions to build/install `cudf` and `dask-cudf`
- PR #2220 Update Java bindings for reduction rename
- PR #2232 Move CodeCov upload from build script to Jenkins
- PR #2225 refactor to use libcudf for gathering columns in dataframes
- PR #2293 Improve join performance (faster compute_join_output_size)
- PR #2300 Create separate dask codeowners for dask-cudf codebase
- PR #2304 gdf_group_by_without_aggregations returns gdf_column
- PR #2309 Java readers: remove redundant copy of result pointers
- PR #2307 Add `black` and `isort` to style checker script
- PR #2345 Restore removal of old groupby implementation
- PR #2342 Improve `astype()` to operate all ways
- PR #2329 using libcudf cudf::copy for column deep copy
- PR #2344 DOC: docs on code formatting for contributors
- PR #2376 Add inoperative axis= and win_type= arguments to Rolling()
- PR #2378 remove dask for (de-)serialization of cudf objects
- PR #2353 Bump Arrow and Dask versions
- PR #2377 Replace `standard_python_slice` with just `slice.indices()`
- PR #2373 cudf.DataFrame enchancements & Series.values support
- PR #2392 Remove dlpack submodule; make cuDF's Cython API externally accessible
- PR #2430 Updated Java bindings to use the new unary API
- PR #2406 Moved all existing `table` related files to a `legacy/` directory
- PR #2350 Performance related changes to get_dummies
- PR #2420 Remove `cudautils.astype` and replace with `typecast.apply_cast`
- PR #2456 Small improvement to typecast utility
- PR #2458 Fix handling of thirdparty packages in `isort` config
- PR #2459 IO Readers: Consolidate all readers to use `datasource` class
- PR #2475 Exposed type_dispatcher.hpp, nvcategory_util.hpp and wrapper_types.hpp in the include folder
- PR #2484 Enabled building libcudf as a static library
- PR #2453 Streamline CUDA_REL environment variable
- PR #2483 Bundle Boost filesystem dependency in the Java jar
- PR #2486 Java API hash functions
- PR #2481 Adds the ignore_null_keys option to the java api
- PR #2490 Java api: support multiple aggregates for the same column
- PR #2510 Java api: uses table based apply_boolean_mask
- PR #2432 Use pandas formatting for console, html, and latex output
- PR #2573 Bump numba version to 0.45.1
- PR #2606 Fix references to notebooks-contrib

## Bug Fixes

- PR #2086 Fixed quantile api behavior mismatch in series & dataframe
- PR #2128 Add offset param to host buffer readers in java API.
- PR #2145 Work around binops validity checks for java
- PR #2146 Work around unary_math validity checks for java
- PR #2151 Fixes bug in cudf::copy_range where null_count was invalid
- PR #2139 matching to pandas describe behavior & fixing nan values issue
- PR #2161 Implicitly convert unsigned to signed integer types in binops
- PR #2154 CSV Reader: Fix bools misdetected as strings dtype
- PR #2178 Fix bug in rolling bindings where a view of an ephemeral column was being taken
- PR #2180 Fix issue with isort reordering `importorskip` below imports depending on them
- PR #2187 fix to honor dtype when numpy arrays are passed to columnops.as_column
- PR #2190 Fix issue in astype conversion of string column to 'str'
- PR #2208 Fix issue with calling `head()` on one row dataframe
- PR #2229 Propagate exceptions from Cython cdef functions
- PR #2234 Fix issue with local build script not properly building
- PR #2223 Fix CUDA invalid configuration errors reported after loading small compressed ORC files
- PR #2162 Setting is_unique and is_monotonic-related attributes
- PR #2244 Fix ORC RLEv2 delta mode decoding with nonzero residual delta width
- PR #2297 Work around `var/std` unsupported only at debug build
- PR #2302 Fixed java serialization corner case
- PR #2355 Handle float16 in binary operations
- PR #2311 Fix copy behaviour for GenericIndex
- PR #2349 Fix issues with String filter in java API
- PR #2323 Fix groupby on categoricals
- PR #2328 Ensure order is preserved in CategoricalAccessor._set_categories
- PR #2202 Fix issue with unary ops mishandling empty input
- PR #2326 Fix for bug in DLPack when reading multiple columns
- PR #2324 Fix cudf Docker build
- PR #2325 Fix ORC RLEv2 patched base mode decoding with nonzero patch width
- PR #2235 Fix get_dummies to be compatible with dask
- PR #2332 Zero initialize gdf_dtype_extra_info
- PR #2355 Handle float16 in binary operations
- PR #2360 Fix missing dtype handling in cudf.Series & columnops.as_column
- PR #2364 Fix quantile api and other trivial issues around it
- PR #2361 Fixed issue with `codes` of CategoricalIndex
- PR #2357 Fixed inconsistent type of index created with from_pandas vs direct construction
- PR #2389 Fixed Rolling __getattr__ and __getitem__ for offset based windows
- PR #2402 Fixed bug in valid mask computation in cudf::copy_if (apply_boolean_mask)
- PR #2401 Fix to a scalar datetime(of type Days) issue
- PR #2386 Correctly allocate output valids in groupby
- PR #2411 Fixed failures on binary op on single element string column
- PR #2422 Fix Pandas logical binary operation incompatibilites
- PR #2447 Fix CodeCov posting build statuses temporarily
- PR #2450 Fix erroneous null handling in `cudf.DataFrame`'s `apply_rows`
- PR #2470 Fix issues with empty strings and string categories (Java)
- PR #2471 Fix String Column Validity.
- PR #2481 Fix java validity buffer serialization
- PR #2485 Updated bytes calculation to use size_t to avoid overflow in column concat
- PR #2461 Fix groupby multiple aggregations same column
- PR #2514 Fix cudf::drop_nulls threshold handling in Cython
- PR #2516 Fix utilities include paths and meta.yaml header paths
- PR #2517 Fix device memory leak in to_dlpack tensor deleter
- PR #2431 Fix local build generated file ownerships
- PR #2511 Added import of orc, refactored exception handlers to not squash fatal exceptions
- PR #2527 Fix index and column input handling in dask_cudf read_parquet
- PR #2466 Fix `dataframe.query` returning null rows erroneously
- PR #2548 Orc reader: fix non-deterministic data decoding at chunk boundaries
- PR #2557 fix cudautils import in string.py
- PR #2521 Fix casting datetimes from/to the same resolution
- PR #2545 Fix MultiIndexes with datetime levels
- PR #2560 Remove duplicate `dlpack` definition in conda recipe
- PR #2567 Fix ColumnVector.fromScalar issues while dealing with null scalars
- PR #2565 Orc reader: fix incorrect data decoding of int64 data types
- PR #2577 Fix search benchmark compilation error by adding necessary header
- PR #2604 Fix a bug in copying.pyx:_normalize_types that upcasted int32 to int64


# cuDF 0.8.0 (27 June 2019)

## New Features

- PR #1524 Add GPU-accelerated JSON Lines parser with limited feature set
- PR #1569 Add support for Json objects to the JSON Lines reader
- PR #1622 Add Series.loc
- PR #1654 Add cudf::apply_boolean_mask: faster replacement for gdf_apply_stencil
- PR #1487 cython gather/scatter
- PR #1310 Implemented the slice/split functionality.
- PR #1630 Add Python layer to the GPU-accelerated JSON reader
- PR #1745 Add rounding of numeric columns via Numba
- PR #1772 JSON reader: add support for BytesIO and StringIO input
- PR #1527 Support GDF_BOOL8 in readers and writers
- PR #1819 Logical operators (AND, OR, NOT) for libcudf and cuDF
- PR #1813 ORC Reader: Add support for stripe selection
- PR #1828 JSON Reader: add suport for bool8 columns
- PR #1833 Add column iterator with/without nulls
- PR #1665 Add the point-in-polygon GIS function
- PR #1863 Series and Dataframe methods for all and any
- PR #1908 cudf::copy_range and cudf::fill for copying/assigning an index or range to a constant
- PR #1921 Add additional formats for typecasting to/from strings
- PR #1807 Add Series.dropna()
- PR #1987 Allow user defined functions in the form of ptx code to be passed to binops
- PR #1948 Add operator functions like `Series.add()` to DataFrame and Series
- PR #1954 Add skip test argument to GPU build script
- PR #2018 Add bindings for new groupby C++ API
- PR #1984 Add rolling window operations Series.rolling() and DataFrame.rolling()
- PR #1542 Python method and bindings for to_csv
- PR #1995 Add Java API
- PR #1998 Add google benchmark to cudf
- PR #1845 Add cudf::drop_duplicates, DataFrame.drop_duplicates
- PR #1652 Added `Series.where()` feature
- PR #2074 Java Aggregates, logical ops, and better RMM support
- PR #2140 Add a `cudf::transform` function
- PR #2068 Concatenation of different typed columns

## Improvements

- PR #1538 Replacing LesserRTTI with inequality_comparator
- PR #1703 C++: Added non-aggregating `insert` to `concurrent_unordered_map` with specializations to store pairs with a single atomicCAS when possible.
- PR #1422 C++: Added a RAII wrapper for CUDA streams
- PR #1701 Added `unique` method for stringColumns
- PR #1713 Add documentation for Dask-XGBoost
- PR #1666 CSV Reader: Improve performance for files with large number of columns
- PR #1725 Enable the ability to use a single column groupby as its own index
- PR #1759 Add an example showing simultaneous rolling averages to `apply_grouped` documentation
- PR #1746 C++: Remove unused code: `windowed_ops.cu`, `sorting.cu`, `hash_ops.cu`
- PR #1748 C++: Add `bool` nullability flag to `device_table` row operators
- PR #1764 Improve Numerical column: `mean_var` and `mean`
- PR #1767 Speed up Python unit tests
- PR #1770 Added build.sh script, updated CI scripts and documentation
- PR #1739 ORC Reader: Add more pytest coverage
- PR #1696 Added null support in `Series.replace()`.
- PR #1390 Added some basic utility functions for `gdf_column`'s
- PR #1791 Added general column comparison code for testing
- PR #1795 Add printing of git submodule info to `print_env.sh`
- PR #1796 Removing old sort based group by code and gdf_filter
- PR #1811 Added funtions for copying/allocating `cudf::table`s
- PR #1838 Improve columnops.column_empty so that it returns typed columns instead of a generic Column
- PR #1890 Add utils.get_dummies- a pandas-like wrapper around one_hot-encoding
- PR #1823 CSV Reader: default the column type to string for empty dataframes
- PR #1827 Create bindings for scalar-vector binops, and update one_hot_encoding to use them
- PR #1817 Operators now support different sized dataframes as long as they don't share different sized columns
- PR #1855 Transition replace_nulls to new C++ API and update corresponding Cython/Python code
- PR #1858 Add `std::initializer_list` constructor to `column_wrapper`
- PR #1846 C++ type-erased gdf_equal_columns test util; fix gdf_equal_columns logic error
- PR #1390 Added some basic utility functions for `gdf_column`s
- PR #1391 Tidy up bit-resolution-operation and bitmask class code
- PR #1882 Add iloc functionality to MultiIndex dataframes
- PR #1884 Rolling windows: general enhancements and better coverage for unit tests
- PR #1886 support GDF_STRING_CATEGORY columns in apply_boolean_mask, drop_nulls and other libcudf functions
- PR #1896 Improve performance of groupby with levels specified in dask-cudf
- PR #1915 Improve iloc performance for non-contiguous row selection
- PR #1859 Convert read_json into a C++ API
- PR #1919 Rename libcudf namespace gdf to namespace cudf
- PR #1850 Support left_on and right_on for DataFrame merge operator
- PR #1930 Specialize constructor for `cudf::bool8` to cast argument to `bool`
- PR #1938 Add default constructor for `column_wrapper`
- PR #1930 Specialize constructor for `cudf::bool8` to cast argument to `bool`
- PR #1952 consolidate libcudf public API headers in include/cudf
- PR #1949 Improved selection with boolmask using libcudf `apply_boolean_mask`
- PR #1956 Add support for nulls in `query()`
- PR #1973 Update `std::tuple` to `std::pair` in top-most libcudf APIs and C++ transition guide
- PR #1981 Convert read_csv into a C++ API
- PR #1868 ORC Reader: Support row index for speed up on small/medium datasets
- PR #1964 Added support for list-like types in Series.str.cat
- PR #2005 Use HTML5 details tag in bug report issue template
- PR #2003 Removed few redundant unit-tests from test_string.py::test_string_cat
- PR #1944 Groupby design improvements
- PR #2017 Convert `read_orc()` into a C++ API
- PR #2011 Convert `read_parquet()` into a C++ API
- PR #1756 Add documentation "10 Minutes to cuDF and dask_cuDF"
- PR #2034 Adding support for string columns concatenation using "add" binary operator
- PR #2042 Replace old "10 Minutes" guide with new guide for docs build process
- PR #2036 Make library of common test utils to speed up tests compilation
- PR #2022 Facilitating get_dummies to be a high level api too
- PR #2050 Namespace IO readers and add back free-form `read_xxx` functions
- PR #2104 Add a functional ``sort=`` keyword argument to groupby
- PR #2108 Add `find_and_replace` for StringColumn for replacing single values
- PR #1803 cuDF/CuPy interoperability documentation

## Bug Fixes

- PR #1465 Fix for test_orc.py and test_sparse_df.py test failures
- PR #1583 Fix underlying issue in `as_index()` that was causing `Series.quantile()` to fail
- PR #1680 Add errors= keyword to drop() to fix cudf-dask bug
- PR #1651 Fix `query` function on empty dataframe
- PR #1616 Fix CategoricalColumn to access categories by index instead of iteration
- PR #1660 Fix bug in `loc` when indexing with a column name (a string)
- PR #1683 ORC reader: fix timestamp conversion to UTC
- PR #1613 Improve CategoricalColumn.fillna(-1) performance
- PR #1642 Fix failure of CSV_TEST gdf_csv_test.SkiprowsNrows on multiuser systems
- PR #1709 Fix handling of `datetime64[ms]` in `dataframe.select_dtypes`
- PR #1704 CSV Reader: Add support for the plus sign in number fields
- PR #1687 CSV reader: return an empty dataframe for zero size input
- PR #1757 Concatenating columns with null columns
- PR #1755 Add col_level keyword argument to melt
- PR #1758 Fix df.set_index() when setting index from an empty column
- PR #1749 ORC reader: fix long strings of NULL values resulting in incorrect data
- PR #1742 Parquet Reader: Fix index column name to match PANDAS compat
- PR #1782 Update libcudf doc version
- PR #1783 Update conda dependencies
- PR #1786 Maintain the original series name in series.unique output
- PR #1760 CSV Reader: fix segfault when dtype list only includes columns from usecols list
- PR #1831 build.sh: Assuming python is in PATH instead of using PYTHON env var
- PR #1839 Raise an error instead of segfaulting when transposing a DataFrame with StringColumns
- PR #1840 Retain index correctly during merge left_on right_on
- PR #1825 cuDF: Multiaggregation Groupby Failures
- PR #1789 CSV Reader: Fix missing support for specifying `int8` and `int16` dtypes
- PR #1857 Cython Bindings: Handle `bool` columns while calling `column_view_from_NDArrays`
- PR #1849 Allow DataFrame support methods to pass arguments to the methods
- PR #1847 Fixed #1375 by moving the nvstring check into the wrapper function
- PR #1864 Fixing cudf reduction for POWER platform
- PR #1869 Parquet reader: fix Dask timestamps not matching with Pandas (convert to milliseconds)
- PR #1876 add dtype=bool for `any`, `all` to treat integer column correctly
- PR #1875 CSV reader: take NaN values into account in dtype detection
- PR #1873 Add column dtype checking for the all/any methods
- PR #1902 Bug with string iteration in _apply_basic_agg
- PR #1887 Fix for initialization issue in pq_read_arg,orc_read_arg
- PR #1867 JSON reader: add support for null/empty fields, including the 'null' literal
- PR #1891 Fix bug #1750 in string column comparison
- PR #1909 Support of `to_pandas()` of boolean series with null values
- PR #1923 Use prefix removal when two aggs are called on a SeriesGroupBy
- PR #1914 Zero initialize gdf_column local variables
- PR #1959 Add support for comparing boolean Series to scalar
- PR #1966 Ignore index fix in series append
- PR #1967 Compute index __sizeof__ only once for DataFrame __sizeof__
- PR #1977 Support CUDA installation in default system directories
- PR #1982 Fixes incorrect index name after join operation
- PR #1985 Implement `GDF_PYMOD`, a special modulo that follows python's sign rules
- PR #1991 Parquet reader: fix decoding of NULLs
- PR #1990 Fixes a rendering bug in the `apply_grouped` documentation
- PR #1978 Fix for values being filled in an empty dataframe
- PR #2001 Correctly create MultiColumn from Pandas MultiColumn
- PR #2006 Handle empty dataframe groupby construction for dask
- PR #1965 Parquet Reader: Fix duplicate index column when it's already in `use_cols`
- PR #2033 Add pip to conda environment files to fix warning
- PR #2028 CSV Reader: Fix reading of uncompressed files without a recognized file extension
- PR #2073 Fix an issue when gathering columns with NVCategory and nulls
- PR #2053 cudf::apply_boolean_mask return empty column for empty boolean mask
- PR #2066 exclude `IteratorTest.mean_var_output` test from debug build
- PR #2069 Fix JNI code to use read_csv and read_parquet APIs
- PR #2071 Fix bug with unfound transitive dependencies for GTests in Ubuntu 18.04
- PR #2089 Configure Sphinx to render params correctly
- PR #2091 Fix another bug with unfound transitive dependencies for `cudftestutils` in Ubuntu 18.04
- PR #2115 Just apply `--disable-new-dtags` instead of trying to define all the transitive dependencies
- PR #2106 Fix errors in JitCache tests caused by sharing of device memory between processes
- PR #2120 Fix errors in JitCache tests caused by running multiple threads on the same data
- PR #2102 Fix memory leak in groupby
- PR #2113 fixed typo in to_csv code example


# cudf 0.7.2 (16 May 2019)

## New Features

- PR #1735 Added overload for atomicAdd on int64. Streamlined implementation of custom atomic overloads.
- PR #1741 Add MultiIndex concatenation

## Bug Fixes

- PR #1718 Fix issue with SeriesGroupBy MultiIndex in dask-cudf
- PR #1734 Python: fix performance regression for groupby count() aggregations
- PR #1768 Cython: fix handling read only schema buffers in gpuarrow reader


# cudf 0.7.1 (11 May 2019)

## New Features

- PR #1702 Lazy load MultiIndex to return groupby performance to near optimal.

## Bug Fixes

- PR #1708 Fix handling of `datetime64[ms]` in `dataframe.select_dtypes`


# cuDF 0.7.0 (10 May 2019)

## New Features

- PR #982 Implement gdf_group_by_without_aggregations and gdf_unique_indices functions
- PR #1142 Add `GDF_BOOL` column type
- PR #1194 Implement overloads for CUDA atomic operations
- PR #1292 Implemented Bitwise binary ops AND, OR, XOR (&, |, ^)
- PR #1235 Add GPU-accelerated Parquet Reader
- PR #1335 Added local_dict arg in `DataFrame.query()`.
- PR #1282 Add Series and DataFrame.describe()
- PR #1356 Rolling windows
- PR #1381 Add DataFrame._get_numeric_data
- PR #1388 Add CODEOWNERS file to auto-request reviews based on where changes are made
- PR #1396 Add DataFrame.drop method
- PR #1413 Add DataFrame.melt method
- PR #1412 Add DataFrame.pop()
- PR #1419 Initial CSV writer function
- PR #1441 Add Series level cumulative ops (cumsum, cummin, cummax, cumprod)
- PR #1420 Add script to build and test on a local gpuCI image
- PR #1440 Add DatetimeColumn.min(), DatetimeColumn.max()
- PR #1455 Add Series.Shift via Numba kernel
- PR #1441 Add Series level cumulative ops (cumsum, cummin, cummax, cumprod)
- PR #1461 Add Python coverage test to gpu build
- PR #1445 Parquet Reader: Add selective reading of rows and row group
- PR #1532 Parquet Reader: Add support for INT96 timestamps
- PR #1516 Add Series and DataFrame.ndim
- PR #1556 Add libcudf C++ transition guide
- PR #1466 Add GPU-accelerated ORC Reader
- PR #1565 Add build script for nightly doc builds
- PR #1508 Add Series isna, isnull, and notna
- PR #1456 Add Series.diff() via Numba kernel
- PR #1588 Add Index `astype` typecasting
- PR #1301 MultiIndex support
- PR #1599 Level keyword supported in groupby
- PR #929 Add support operations to dataframe
- PR #1609 Groupby accept list of Series
- PR #1658 Support `group_keys=True` keyword in groupby method

## Improvements

- PR #1531 Refactor closures as private functions in gpuarrow
- PR #1404 Parquet reader page data decoding speedup
- PR #1076 Use `type_dispatcher` in join, quantiles, filter, segmented sort, radix sort and hash_groupby
- PR #1202 Simplify README.md
- PR #1149 CSV Reader: Change convertStrToValue() functions to `__device__` only
- PR #1238 Improve performance of the CUDA trie used in the CSV reader
- PR #1245 Use file cache for JIT kernels
- PR #1278 Update CONTRIBUTING for new conda environment yml naming conventions
- PR #1163 Refactored UnaryOps. Reduced API to two functions: `gdf_unary_math` and `gdf_cast`. Added `abs`, `-`, and `~` ops. Changed bindings to Cython
- PR #1284 Update docs version
- PR #1287 add exclude argument to cudf.select_dtype function
- PR #1286 Refactor some of the CSV Reader kernels into generic utility functions
- PR #1291 fillna in `Series.to_gpu_array()` and `Series.to_array()` can accept the scalar too now.
- PR #1005 generic `reduction` and `scan` support
- PR #1349 Replace modernGPU sort join with thrust.
- PR #1363 Add a dataframe.mean(...) that raises NotImplementedError to satisfy `dask.dataframe.utils.is_dataframe_like`
- PR #1319 CSV Reader: Use column wrapper for gdf_column output alloc/dealloc
- PR #1376 Change series quantile default to linear
- PR #1399 Replace CFFI bindings for NVTX functions with Cython bindings
- PR #1389 Refactored `set_null_count()`
- PR #1386 Added macros `GDF_TRY()`, `CUDF_TRY()` and `ASSERT_CUDF_SUCCEEDED()`
- PR #1435 Rework CMake and conda recipes to depend on installed libraries
- PR #1391 Tidy up bit-resolution-operation and bitmask class code
- PR #1439 Add cmake variable to enable compiling CUDA code with -lineinfo
- PR #1462 Add ability to read parquet files from arrow::io::RandomAccessFile
- PR #1453 Convert CSV Reader CFFI to Cython
- PR #1479 Convert Parquet Reader CFFI to Cython
- PR #1397 Add a utility function for producing an overflow-safe kernel launch grid configuration
- PR #1382 Add GPU parsing of nested brackets to cuIO parsing utilities
- PR #1481 Add cudf::table constructor to allocate a set of `gdf_column`s
- PR #1484 Convert GroupBy CFFI to Cython
- PR #1463 Allow and default melt keyword argument var_name to be None
- PR #1486 Parquet Reader: Use device_buffer rather than device_ptr
- PR #1525 Add cudatoolkit conda dependency
- PR #1520 Renamed `src/dataframe` to `src/table` and moved `table.hpp`. Made `types.hpp` to be type declarations only.
- PR #1492 Convert transpose CFFI to Cython
- PR #1495 Convert binary and unary ops CFFI to Cython
- PR #1503 Convert sorting and hashing ops CFFI to Cython
- PR #1522 Use latest release version in update-version CI script
- PR #1533 Remove stale join CFFI, fix memory leaks in join Cython
- PR #1521 Added `row_bitmask` to compute bitmask for rows of a table. Merged `valids_ops.cu` and `bitmask_ops.cu`
- PR #1553 Overload `hash_row` to avoid using intial hash values. Updated `gdf_hash` to select between overloads
- PR #1585 Updated `cudf::table` to maintain own copy of wrapped `gdf_column*`s
- PR #1559 Add `except +` to all Cython function definitions to catch C++ exceptions properly
- PR #1617 `has_nulls` and `column_dtypes` for `cudf::table`
- PR #1590 Remove CFFI from the build / install process entirely
- PR #1536 Convert gpuarrow CFFI to Cython
- PR #1655 Add `Column._pointer` as a way to access underlying `gdf_column*` of a `Column`
- PR #1655 Update readme conda install instructions for cudf version 0.6 and 0.7


## Bug Fixes

- PR #1233 Fix dtypes issue while adding the column to `str` dataframe.
- PR #1254 CSV Reader: fix data type detection for floating-point numbers in scientific notation
- PR #1289 Fix looping over each value instead of each category in concatenation
- PR #1293 Fix Inaccurate error message in join.pyx
- PR #1308 Add atomicCAS overload for `int8_t`, `int16_t`
- PR #1317 Fix catch polymorphic exception by reference in ipc.cu
- PR #1325 Fix dtype of null bitmasks to int8
- PR #1326 Update build documentation to use -DCMAKE_CXX11_ABI=ON
- PR #1334 Add "na_position" argument to CategoricalColumn sort_by_values
- PR #1321 Fix out of bounds warning when checking Bzip2 header
- PR #1359 Add atomicAnd/Or/Xor for integers
- PR #1354 Fix `fillna()` behaviour when replacing values with different dtypes
- PR #1347 Fixed core dump issue while passing dict_dtypes without column names in `cudf.read_csv()`
- PR #1379 Fixed build failure caused due to error: 'col_dtype' may be used uninitialized
- PR #1392 Update cudf Dockerfile and package_versions.sh
- PR #1385 Added INT8 type to `_schema_to_dtype` for use in GpuArrowReader
- PR #1393 Fixed a bug in `gdf_count_nonzero_mask()` for the case of 0 bits to count
- PR #1395 Update CONTRIBUTING to use the environment variable CUDF_HOME
- PR #1416 Fix bug at gdf_quantile_exact and gdf_quantile_appox
- PR #1421 Fix remove creation of series multiple times during `add_column()`
- PR #1405 CSV Reader: Fix memory leaks on read_csv() failure
- PR #1328 Fix CategoricalColumn to_arrow() null mask
- PR #1433 Fix NVStrings/categories includes
- PR #1432 Update NVStrings to 0.7.* to coincide with 0.7 development
- PR #1483 Modify CSV reader to avoid cropping blank quoted characters in non-string fields
- PR #1446 Merge 1275 hotfix from master into branch-0.7
- PR #1447 Fix legacy groupby apply docstring
- PR #1451 Fix hash join estimated result size is not correct
- PR #1454 Fix local build script improperly change directory permissions
- PR #1490 Require Dask 1.1.0+ for `is_dataframe_like` test or skip otherwise.
- PR #1491 Use more specific directories & groups in CODEOWNERS
- PR #1497 Fix Thrust issue on CentOS caused by missing default constructor of host_vector elements
- PR #1498 Add missing include guard to device_atomics.cuh and separated DEVICE_ATOMICS_TEST
- PR #1506 Fix csv-write call to updated NVStrings method
- PR #1510 Added nvstrings `fillna()` function
- PR #1507 Parquet Reader: Default string data to GDF_STRING
- PR #1535 Fix doc issue to ensure correct labelling of cudf.series
- PR #1537 Fix `undefined reference` link error in HashPartitionTest
- PR #1548 Fix ci/local/build.sh README from using an incorrect image example
- PR #1551 CSV Reader: Fix integer column name indexing
- PR #1586 Fix broken `scalar_wrapper::operator==`
- PR #1591 ORC/Parquet Reader: Fix missing import for FileNotFoundError exception
- PR #1573 Parquet Reader: Fix crash due to clash with ORC reader datasource
- PR #1607 Revert change of `column.to_dense_buffer` always return by copy for performance concerns
- PR #1618 ORC reader: fix assert & data output when nrows/skiprows isn't aligned to stripe boundaries
- PR #1631 Fix failure of TYPES_TEST on some gcc-7 based systems.
- PR #1641 CSV Reader: Fix skip_blank_lines behavior with Windows line terminators (\r\n)
- PR #1648 ORC reader: fix non-deterministic output when skiprows is non-zero
- PR #1676 Fix groupby `as_index` behaviour with `MultiIndex`
- PR #1659 Fix bug caused by empty groupbys and multiindex slicing throwing exceptions
- PR #1656 Correct Groupby failure in dask when un-aggregable columns are left in dataframe.
- PR #1689 Fix groupby performance regression
- PR #1694 Add Cython as a runtime dependency since it's required in `setup.py`


# cuDF 0.6.1 (25 Mar 2019)

## Bug Fixes

- PR #1275 Fix CentOS exception in DataFrame.hash_partition from using value "returned" by a void function


# cuDF 0.6.0 (22 Mar 2019)

## New Features

- PR #760 Raise `FileNotFoundError` instead of `GDF_FILE_ERROR` in `read_csv` if the file does not exist
- PR #539 Add Python bindings for replace function
- PR #823 Add Doxygen configuration to enable building HTML documentation for libcudf C/C++ API
- PR #807 CSV Reader: Add byte_range parameter to specify the range in the input file to be read
- PR #857 Add Tail method for Series/DataFrame and update Head method to use iloc
- PR #858 Add series feature hashing support
- PR #871 CSV Reader: Add support for NA values, including user specified strings
- PR #893 Adds PyArrow based parquet readers / writers to Python, fix category dtype handling, fix arrow ingest buffer size issues
- PR #867 CSV Reader: Add support for ignoring blank lines and comment lines
- PR #887 Add Series digitize method
- PR #895 Add Series groupby
- PR #898 Add DataFrame.groupby(level=0) support
- PR #920 Add feather, JSON, HDF5 readers / writers from PyArrow / Pandas
- PR #888 CSV Reader: Add prefix parameter for column names, used when parsing without a header
- PR #913 Add DLPack support: convert between cuDF DataFrame and DLTensor
- PR #939 Add ORC reader from PyArrow
- PR #918 Add Series.groupby(level=0) support
- PR #906 Add binary and comparison ops to DataFrame
- PR #958 Support unary and binary ops on indexes
- PR #964 Add `rename` method to `DataFrame`, `Series`, and `Index`
- PR #985 Add `Series.to_frame` method
- PR #985 Add `drop=` keyword to reset_index method
- PR #994 Remove references to pygdf
- PR #990 Add external series groupby support
- PR #988 Add top-level merge function to cuDF
- PR #992 Add comparison binaryops to DateTime columns
- PR #996 Replace relative path imports with absolute paths in tests
- PR #995 CSV Reader: Add index_col parameter to specify the column name or index to be used as row labels
- PR #1004 Add `from_gpu_matrix` method to DataFrame
- PR #997 Add property index setter
- PR #1007 Replace relative path imports with absolute paths in cudf
- PR #1013 select columns with df.columns
- PR #1016 Rename Series.unique_count() to nunique() to match pandas API
- PR #947 Prefixsum to handle nulls and float types
- PR #1029 Remove rest of relative path imports
- PR #1021 Add filtered selection with assignment for Dataframes
- PR #872 Adding NVCategory support to cudf apis
- PR #1052 Add left/right_index and left/right_on keywords to merge
- PR #1091 Add `indicator=` and `suffixes=` keywords to merge
- PR #1107 Add unsupported keywords to Series.fillna
- PR #1032 Add string support to cuDF python
- PR #1136 Removed `gdf_concat`
- PR #1153 Added function for getting the padded allocation size for valid bitmask
- PR #1148 Add cudf.sqrt for dataframes and Series
- PR #1159 Add Python bindings for libcudf dlpack functions
- PR #1155 Add __array_ufunc__ for DataFrame and Series for sqrt
- PR #1168 to_frame for series accepts a name argument


## Improvements

- PR #1218 Add dask-cudf page to API docs
- PR #892 Add support for heterogeneous types in binary ops with JIT
- PR #730 Improve performance of `gdf_table` constructor
- PR #561 Add Doxygen style comments to Join CUDA functions
- PR #813 unified libcudf API functions by replacing gpu_ with gdf_
- PR #822 Add support for `__cuda_array_interface__` for ingest
- PR #756 Consolidate common helper functions from unordered map and multimap
- PR #753 Improve performance of groupby sum and average, especially for cases with few groups.
- PR #836 Add ingest support for arrow chunked arrays in Column, Series, DataFrame creation
- PR #763 Format doxygen comments for csv_read_arg struct
- PR #532 CSV Reader: Use type dispatcher instead of switch block
- PR #694 Unit test utilities improvements
- PR #878 Add better indexing to Groupby
- PR #554 Add `empty` method and `is_monotonic` attribute to `Index`
- PR #1040 Fixed up Doxygen comment tags
- PR #909 CSV Reader: Avoid host->device->host copy for header row data
- PR #916 Improved unit testing and error checking for `gdf_column_concat`
- PR #941 Replace `numpy` call in `Series.hash_encode` with `numba`
- PR #942 Added increment/decrement operators for wrapper types
- PR #943 Updated `count_nonzero_mask` to return `num_rows` when the mask is null
- PR #952 Added trait to map C++ type to `gdf_dtype`
- PR #966 Updated RMM submodule.
- PR #998 Add IO reader/writer modules to API docs, fix for missing cudf.Series docs
- PR #1017 concatenate along columns for Series and DataFrames
- PR #1002 Support indexing a dataframe with another boolean dataframe
- PR #1018 Better concatenation for Series and Dataframes
- PR #1036 Use Numpydoc style docstrings
- PR #1047 Adding gdf_dtype_extra_info to gdf_column_view_augmented
- PR #1054 Added default ctor to SerialTrieNode to overcome Thrust issue in CentOS7 + CUDA10
- PR #1024 CSV Reader: Add support for hexadecimal integers in integral-type columns
- PR #1033 Update `fillna()` to use libcudf function `gdf_replace_nulls`
- PR #1066 Added inplace assignment for columns and select_dtypes for dataframes
- PR #1026 CSV Reader: Change the meaning and type of the quoting parameter to match Pandas
- PR #1100 Adds `CUDF_EXPECTS` error-checking macro
- PR #1092 Fix select_dtype docstring
- PR #1111 Added cudf::table
- PR #1108 Sorting for datetime columns
- PR #1120 Return a `Series` (not a `Column`) from `Series.cat.set_categories()`
- PR #1128 CSV Reader: The last data row does not need to be line terminated
- PR #1183 Bump Arrow version to 0.12.1
- PR #1208 Default to CXX11_ABI=ON
- PR #1252 Fix NVStrings dependencies for cuda 9.2 and 10.0
- PR #2037 Optimize the existing `gather` and `scatter` routines in `libcudf`

## Bug Fixes

- PR #821 Fix flake8 issues revealed by flake8 update
- PR #808 Resolved renamed `d_columns_valids` variable name
- PR #820 CSV Reader: fix the issue where reader adds additional rows when file uses \r\n as a line terminator
- PR #780 CSV Reader: Fix scientific notation parsing and null values for empty quotes
- PR #815 CSV Reader: Fix data parsing when tabs are present in the input CSV file
- PR #850 Fix bug where left joins where the left df has 0 rows causes a crash
- PR #861 Fix memory leak by preserving the boolean mask index
- PR #875 Handle unnamed indexes in to/from arrow functions
- PR #877 Fix ingest of 1 row arrow tables in from arrow function
- PR #876 Added missing `<type_traits>` include
- PR #889 Deleted test_rmm.py which has now moved to RMM repo
- PR #866 Merge v0.5.1 numpy ABI hotfix into 0.6
- PR #917 value_counts return int type on empty columns
- PR #611 Renamed `gdf_reduce_optimal_output_size()` -> `gdf_reduction_get_intermediate_output_size()`
- PR #923 fix index for negative slicing for cudf dataframe and series
- PR #927 CSV Reader: Fix category GDF_CATEGORY hashes not being computed properly
- PR #921 CSV Reader: Fix parsing errors with delim_whitespace, quotations in the header row, unnamed columns
- PR #933 Fix handling objects of all nulls in series creation
- PR #940 CSV Reader: Fix an issue where the last data row is missing when using byte_range
- PR #945 CSV Reader: Fix incorrect datetime64 when milliseconds or space separator are used
- PR #959 Groupby: Problem with column name lookup
- PR #950 Converting dataframe/recarry with non-contiguous arrays
- PR #963 CSV Reader: Fix another issue with missing data rows when using byte_range
- PR #999 Fix 0 sized kernel launches and empty sort_index exception
- PR #993 Fix dtype in selecting 0 rows from objects
- PR #1009 Fix performance regression in `to_pandas` method on DataFrame
- PR #1008 Remove custom dask communication approach
- PR #1001 CSV Reader: Fix a memory access error when reading a large (>2GB) file with date columns
- PR #1019 Binary Ops: Fix error when one input column has null mask but other doesn't
- PR #1014 CSV Reader: Fix false positives in bool value detection
- PR #1034 CSV Reader: Fix parsing floating point precision and leading zero exponents
- PR #1044 CSV Reader: Fix a segfault when byte range aligns with a page
- PR #1058 Added support for `DataFrame.loc[scalar]`
- PR #1060 Fix column creation with all valid nan values
- PR #1073 CSV Reader: Fix an issue where a column name includes the return character
- PR #1090 Updating Doxygen Comments
- PR #1080 Fix dtypes returned from loc / iloc because of lists
- PR #1102 CSV Reader: Minor fixes and memory usage improvements
- PR #1174: Fix release script typo
- PR #1137 Add prebuild script for CI
- PR #1118 Enhanced the `DataFrame.from_records()` feature
- PR #1129 Fix join performance with index parameter from using numpy array
- PR #1145 Issue with .agg call on multi-column dataframes
- PR #908 Some testing code cleanup
- PR #1167 Fix issue with null_count not being set after inplace fillna()
- PR #1184 Fix iloc performance regression
- PR #1185 Support left_on/right_on and also on=str in merge
- PR #1200 Fix allocating bitmasks with numba instead of rmm in allocate_mask function
- PR #1213 Fix bug with csv reader requesting subset of columns using wrong datatype
- PR #1223 gpuCI: Fix label on rapidsai channel on gpu build scripts
- PR #1242 Add explicit Thrust exec policy to fix NVCATEGORY_TEST segfault on some platforms
- PR #1246 Fix categorical tests that failed due to bad implicit type conversion
- PR #1255 Fix overwriting conda package main label uploads
- PR #1259 Add dlpack includes to pip build


# cuDF 0.5.1 (05 Feb 2019)

## Bug Fixes

- PR #842 Avoid using numpy via cimport to prevent ABI issues in Cython compilation


# cuDF 0.5.0 (28 Jan 2019)

## New Features

- PR #722 Add bzip2 decompression support to `read_csv()`
- PR #693 add ZLIB-based GZIP/ZIP support to `read_csv_strings()`
- PR #411 added null support to gdf_order_by (new API) and cudf_table::sort
- PR #525 Added GitHub Issue templates for bugs, documentation, new features, and questions
- PR #501 CSV Reader: Add support for user-specified decimal point and thousands separator to read_csv_strings()
- PR #455 CSV Reader: Add support for user-specified decimal point and thousands separator to read_csv()
- PR #439 add `DataFrame.drop` method similar to pandas
- PR #356 add `DataFrame.transpose` method and `DataFrame.T` property similar to pandas
- PR #505 CSV Reader: Add support for user-specified boolean values
- PR #350 Implemented Series replace function
- PR #490 Added print_env.sh script to gather relevant environment details when reporting cuDF issues
- PR #474 add ZLIB-based GZIP/ZIP support to `read_csv()`
- PR #547 Added melt similar to `pandas.melt()`
- PR #491 Add CI test script to check for updates to CHANGELOG.md in PRs
- PR #550 Add CI test script to check for style issues in PRs
- PR #558 Add CI scripts for cpu-based conda and gpu-based test builds
- PR #524 Add Boolean Indexing
- PR #564 Update python `sort_values` method to use updated libcudf `gdf_order_by` API
- PR #509 CSV Reader: Input CSV file can now be passed in as a text or a binary buffer
- PR #607 Add `__iter__` and iteritems to DataFrame class
- PR #643 added a new api gdf_replace_nulls that allows a user to replace nulls in a column

## Improvements

- PR #426 Removed sort-based groupby and refactored existing groupby APIs. Also improves C++/CUDA compile time.
- PR #461 Add `CUDF_HOME` variable in README.md to replace relative pathing.
- PR #472 RMM: Created centralized rmm::device_vector alias and rmm::exec_policy
- PR #500 Improved the concurrent hash map class to support partitioned (multi-pass) hash table building.
- PR #454 Improve CSV reader docs and examples
- PR #465 Added templated C++ API for RMM to avoid explicit cast to `void**`
- PR #513 `.gitignore` tweaks
- PR #521 Add `assert_eq` function for testing
- PR #502 Simplify Dockerfile for local dev, eliminate old conda/pip envs
- PR #549 Adds `-rdynamic` compiler flag to nvcc for Debug builds
- PR #472 RMM: Created centralized rmm::device_vector alias and rmm::exec_policy
- PR #577 Added external C++ API for scatter/gather functions
- PR #500 Improved the concurrent hash map class to support partitioned (multi-pass) hash table building
- PR #583 Updated `gdf_size_type` to `int`
- PR #500 Improved the concurrent hash map class to support partitioned (multi-pass) hash table building
- PR #617 Added .dockerignore file. Prevents adding stale cmake cache files to the docker container
- PR #658 Reduced `JOIN_TEST` time by isolating overflow test of hash table size computation
- PR #664 Added Debuging instructions to README
- PR #651 Remove noqa marks in `__init__.py` files
- PR #671 CSV Reader: uncompressed buffer input can be parsed without explicitly specifying compression as None
- PR #684 Make RMM a submodule
- PR #718 Ensure sum, product, min, max methods pandas compatibility on empty datasets
- PR #720 Refactored Index classes to make them more Pandas-like, added CategoricalIndex
- PR #749 Improve to_arrow and from_arrow Pandas compatibility
- PR #766 Remove TravisCI references, remove unused variables from CMake, fix ARROW_VERSION in Cmake
- PR #773 Add build-args back to Dockerfile and handle dependencies based on environment yml file
- PR #781 Move thirdparty submodules to root and symlink in /cpp
- PR #843 Fix broken cudf/python API examples, add new methods to the API index

## Bug Fixes

- PR #569 CSV Reader: Fix days being off-by-one when parsing some dates
- PR #531 CSV Reader: Fix incorrect parsing of quoted numbers
- PR #465 Added templated C++ API for RMM to avoid explicit cast to `void**`
- PR #473 Added missing <random> include
- PR #478 CSV Reader: Add api support for auto column detection, header, mangle_dupe_cols, usecols
- PR #495 Updated README to correct where cffi pytest should be executed
- PR #501 Fix the intermittent segfault caused by the `thousands` and `compression` parameters in the csv reader
- PR #502 Simplify Dockerfile for local dev, eliminate old conda/pip envs
- PR #512 fix bug for `on` parameter in `DataFrame.merge` to allow for None or single column name
- PR #511 Updated python/cudf/bindings/join.pyx to fix cudf merge printing out dtypes
- PR #513 `.gitignore` tweaks
- PR #521 Add `assert_eq` function for testing
- PR #537 Fix CMAKE_CUDA_STANDARD_REQURIED typo in CMakeLists.txt
- PR #447 Fix silent failure in initializing DataFrame from generator
- PR #545 Temporarily disable csv reader thousands test to prevent segfault (test re-enabled in PR #501)
- PR #559 Fix Assertion error while using `applymap` to change the output dtype
- PR #575 Update `print_env.sh` script to better handle missing commands
- PR #612 Prevent an exception from occuring with true division on integer series.
- PR #630 Fix deprecation warning for `pd.core.common.is_categorical_dtype`
- PR #622 Fix Series.append() behaviour when appending values with different numeric dtype
- PR #603 Fix error while creating an empty column using None.
- PR #673 Fix array of strings not being caught in from_pandas
- PR #644 Fix return type and column support of dataframe.quantile()
- PR #634 Fix create `DataFrame.from_pandas()` with numeric column names
- PR #654 Add resolution check for GDF_TIMESTAMP in Join
- PR #648 Enforce one-to-one copy required when using `numba>=0.42.0`
- PR #645 Fix cmake build type handling not setting debug options when CMAKE_BUILD_TYPE=="Debug"
- PR #669 Fix GIL deadlock when launching multiple python threads that make Cython calls
- PR #665 Reworked the hash map to add a way to report the destination partition for a key
- PR #670 CMAKE: Fix env include path taking precedence over libcudf source headers
- PR #674 Check for gdf supported column types
- PR #677 Fix 'gdf_csv_test_Dates' gtest failure due to missing nrows parameter
- PR #604 Fix the parsing errors while reading a csv file using `sep` instead of `delimiter`.
- PR #686 Fix converting nulls to NaT values when converting Series to Pandas/Numpy
- PR #689 CSV Reader: Fix behavior with skiprows+header to match pandas implementation
- PR #691 Fixes Join on empty input DFs
- PR #706 CSV Reader: Fix broken dtype inference when whitespace is in data
- PR #717 CSV reader: fix behavior when parsing a csv file with no data rows
- PR #724 CSV Reader: fix build issue due to parameter type mismatch in a std::max call
- PR #734 Prevents reading undefined memory in gpu_expand_mask_bits numba kernel
- PR #747 CSV Reader: fix an issue where CUDA allocations fail with some large input files
- PR #750 Fix race condition for handling NVStrings in CMake
- PR #719 Fix merge column ordering
- PR #770 Fix issue where RMM submodule pointed to wrong branch and pin other to correct branches
- PR #778 Fix hard coded ABI off setting
- PR #784 Update RMM submodule commit-ish and pip paths
- PR #794 Update `rmm::exec_policy` usage to fix segmentation faults when used as temprory allocator.
- PR #800 Point git submodules to branches of forks instead of exact commits


# cuDF 0.4.0 (05 Dec 2018)

## New Features

- PR #398 add pandas-compatible `DataFrame.shape()` and `Series.shape()`
- PR #394 New documentation feature "10 Minutes to cuDF"
- PR #361 CSV Reader: Add support for strings with delimiters

## Improvements

 - PR #436 Improvements for type_dispatcher and wrapper structs
 - PR #429 Add CHANGELOG.md (this file)
 - PR #266 use faster CUDA-accelerated DataFrame column/Series concatenation.
 - PR #379 new C++ `type_dispatcher` reduces code complexity in supporting many data types.
 - PR #349 Improve performance for creating columns from memoryview objects
 - PR #445 Update reductions to use type_dispatcher. Adds integer types support to sum_of_squares.
 - PR #448 Improve installation instructions in README.md
 - PR #456 Change default CMake build to Release, and added option for disabling compilation of tests

## Bug Fixes

 - PR #444 Fix csv_test CUDA too many resources requested fail.
 - PR #396 added missing output buffer in validity tests for groupbys.
 - PR #408 Dockerfile updates for source reorganization
 - PR #437 Add cffi to Dockerfile conda env, fixes "cannot import name 'librmm'"
 - PR #417 Fix `map_test` failure with CUDA 10
 - PR #414 Fix CMake installation include file paths
 - PR #418 Properly cast string dtypes to programmatic dtypes when instantiating columns
 - PR #427 Fix and tests for Concatenation illegal memory access with nulls


# cuDF 0.3.0 (23 Nov 2018)

## New Features

 - PR #336 CSV Reader string support

## Improvements

 - PR #354 source code refactored for better organization. CMake build system overhaul. Beginning of transition to Cython bindings.
 - PR #290 Add support for typecasting to/from datetime dtype
 - PR #323 Add handling pyarrow boolean arrays in input/out, add tests
 - PR #325 GDF_VALIDITY_UNSUPPORTED now returned for algorithms that don't support non-empty valid bitmasks
 - PR #381 Faster InputTooLarge Join test completes in ms rather than minutes.
 - PR #373 .gitignore improvements
 - PR #367 Doc cleanup & examples for DataFrame methods
 - PR #333 Add Rapids Memory Manager documentation
 - PR #321 Rapids Memory Manager adds file/line location logging and convenience macros
 - PR #334 Implement DataFrame `__copy__` and `__deepcopy__`
 - PR #271 Add NVTX ranges to pygdf
 - PR #311 Document system requirements for conda install

## Bug Fixes

 - PR #337 Retain index on `scale()` function
 - PR #344 Fix test failure due to PyArrow 0.11 Boolean handling
 - PR #364 Remove noexcept from managed_allocator;  CMakeLists fix for NVstrings
 - PR #357 Fix bug that made all series be considered booleans for indexing
 - PR #351 replace conda env configuration for developers
 - PRs #346 #360 Fix CSV reading of negative numbers
 - PR #342 Fix CMake to use conda-installed nvstrings
 - PR #341 Preserve categorical dtype after groupby aggregations
 - PR #315 ReadTheDocs build update to fix missing libcuda.so
 - PR #320 FIX out-of-bounds access error in reductions.cu
 - PR #319 Fix out-of-bounds memory access in libcudf count_valid_bits
 - PR #303 Fix printing empty dataframe


# cuDF 0.2.0 and cuDF 0.1.0

These were initial releases of cuDF based on previously separate pyGDF and libGDF libraries.<|MERGE_RESOLUTION|>--- conflicted
+++ resolved
@@ -162,11 +162,8 @@
 - PR #3487 Add is_boolean trait and random timestamp generator for testing
 - PR #3492 Small cleanup (remove std::abs) and comment
 - PR #3407 Allow multiple row-groups per task in dask_cudf read_parquet
-<<<<<<< HEAD
 - PR #3512 Remove unused CUDA conda labels
-=======
 - PR #3500 cudf::fill()/cudf::repeat() support for strings columns.
->>>>>>> 5a73e75b
 
 ## Bug Fixes
 
