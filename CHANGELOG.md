# cuDF 0.6.0 (Date TBD)

## New Features

- PR #760 Raise `FileNotFoundError` instead of `GDF_FILE_ERROR` in `read_csv` if the file does not exist
- PR #539 Add Python bindings for replace function
- PR #807 CSV Reader: Add byte_range parameter to specify the range in the input file to be read
- PR #858 Add series feature hashing support
- PR #871 CSV Reader: Add support for NA values, including user specified strings
- PR #893 Adds PyArrow based parquet readers / writers to Python, fix category dtype handling, fix arrow ingest buffer size issues
- PR #867 CSV Reader: Add support for ignoring blank lines and comment lines
- PR #895 Add Series groupby
- PR #898 Add DataFrame.groupby(level=0) support
<<<<<<< HEAD
- PR #920 Add feather, JSON, HDF5, ORC readers / writers from PyArrow / Pandas
=======
- PR #888 CSV Reader: Add prefix parameter for column names, used when parsing without a header
>>>>>>> 294eebb1

## Improvements

- PR #730 Improve performance of `gdf_table` constructor
- PR #813 unified libcudf API functions by replacing gpu_ with gdf_
- PR #822 Add support for `__cuda_array_interface__` for ingest
- PR #756 Consolidate common helper functions from unordered map and multimap
- PR #753 Improve performance of groupby sum and average, especially for cases with few groups.
- PR #836 Add ingest support for arrow chunked arrays in Column, Series, DataFrame creation
- PR #763 Format doxygen comments for csv_read_arg struct
- PR #532 CSV Reader: Use type dispatcher instead of switch block
- PR #878 Add better indexing to Groupby
- PR #554 Add `empty` method and `is_monotonic` attribute to `Index`
- PR #909 CSV Reader: Avoid host->device->host copy for header row data

## Bug Fixes

- PR #821 Fix flake8 issues revealed by flake8 update
- PR #808 Resolved renamed `d_columns_valids` variable name
- PR #820 SCV Reader: fix the issue where reader adds additional rows when file uses \r\n as a line terminator
- PR #780 CSV Reader: Fix scientific notation parsing and null values for empty quotes
- PR #815 CSV Reader: Fix data parsing when tabs are present in the input CSV file
- PR #850 Fix bug where left joins where the left df has 0 rows causes a crash
- PR #861 Fix memory leak by preserving the boolean mask index
- PR #875 Handle unnamed indexes in to/from arrow functions
- PR #877 Fix ingest of 1 row arrow tables in from arrow function
- PR #876 Added missing `<type_traits>` include
- PR #889 Deleted test_rmm.py which has now moved to RMM repo
- PR #866 Merge v0.5.1 numpy ABI hotfix into 0.6
- PR #917 value_counts return int type on empty columns


# cuDF 0.5.1 (05 Feb 2019)

## Bug Fixes

- PR #842 Avoid using numpy via cimport to prevent ABI issues in Cython compilation


# cuDF 0.5.0 (28 Jan 2019)

## New Features

- PR #722 Add bzip2 decompression support to `read_csv()`
- PR #693 add ZLIB-based GZIP/ZIP support to `read_csv_strings()`
- PR #411 added null support to gdf_order_by (new API) and cudf_table::sort
- PR #525 Added GitHub Issue templates for bugs, documentation, new features, and questions
- PR #501 CSV Reader: Add support for user-specified decimal point and thousands separator to read_csv_strings()
- PR #455 CSV Reader: Add support for user-specified decimal point and thousands separator to read_csv()
- PR #439 add `DataFrame.drop` method similar to pandas
- PR #505 CSV Reader: Add support for user-specified boolean values
- PR #350 Implemented Series replace function
- PR #490 Added print_env.sh script to gather relevant environment details when reporting cuDF issues
- PR #474 add ZLIB-based GZIP/ZIP support to `read_csv()`
- PR #547 Added melt similar to `pandas.melt()`
- PR #491 Add CI test script to check for updates to CHANGELOG.md in PRs
- PR #550 Add CI test script to check for style issues in PRs
- PR #558 Add CI scripts for cpu-based conda and gpu-based test builds
- PR #524 Add Boolean Indexing
- PR #564 Update python `sort_values` method to use updated libcudf `gdf_order_by` API
- PR #509 CSV Reader: Input CSV file can now be passed in as a text or a binary buffer
- PR #607 Add `__iter__` and iteritems to DataFrame class
- PR #576 Create BitMask class and unit test to make 32-bit bit masks
- PR #608 Added the `DataFrame.iloc[]` and `Series.iloc[]` features
- PR #600 Enable deep or shallow copy
- PR #635 Add Doxygen template
- PR #649 Add `cudf.from_pandas` function
- PR #633 CSV Reader: Add support for the nrows parameter to specify the number of rows to read from the input file
- PR #668 Added Python 3.7 support, upgraded packages: pandas>=0.23.4, pyarrow=0.11.1, numba>=0.40.0, cython>=0.29, GLIBCXX11 ABI compatibility; align with gcc7 conda update
- PR #679 Test Series indexing, support integer scalars and integer sequences
- PR #567 Adds setup for a wheel which is installable by pip
- PR #718 Expose `product` reduction method to Python and add `GDF_NOTIMPLEMENTED_ERROR` error value

## Improvements

- PR #426 Removed sort-based groupby and refactored existing groupby APIs. Also improves C++/CUDA compile time.
- PR #461 Add `CUDF_HOME` variable in README.md to replace relative pathing.
- PR #472 RMM: Created centralized rmm::device_vector alias and rmm::exec_policy
- PR #500 Improved the concurrent hash map class to support partitioned (multi-pass) hash table building.
- PR #454 Improve CSV reader docs and examples
- PR #465 Added templated C++ API for RMM to avoid explicit cast to `void**`
- PR #513 `.gitignore` tweaks
- PR #521 Add `assert_eq` function for testing
- PR #502 Simplify Dockerfile for local dev, eliminate old conda/pip envs
- PR #549 Adds `-rdynamic` compiler flag to nvcc for Debug builds
- PR #500 Improved the concurrent hash map class to support partitioned (multi-pass) hash table building
- PR #583 Updated `gdf_size_type` to `int`
- PR #617 Added .dockerignore file. Prevents adding stale cmake cache files to the docker container
- PR #658 Reduced `JOIN_TEST` time by isolating overflow test of hash table size computation
- PR #664 Added Debuging instructions to README
- PR #651 Remove noqa marks in `__init__.py` files
- PR #671 CSV Reader: uncompressed buffer input can be parsed without explicitly specifying compression as None
- PR #684 Make RMM a submodule
- PR #718 Ensure sum, product, min, max methods pandas compatibility on empty datasets
- PR #720 Refactored Index classes to make them more Pandas-like, added CategoricalIndex
- PR #749 Improve to_arrow and from_arrow Pandas compatibility
- PR #766 Remove TravisCI references, remove unused variables from CMake, fix ARROW_VERSION in Cmake
- PR #773 Add build-args back to Dockerfile and handle dependencies based on environment yml file
- PR #781 Move thirdparty submodules to root and symlink in /cpp
- PR #843 Fix broken cudf/python API examples, add new methods to the API index

## Bug Fixes

- PR #569 CSV Reader: Fix days being off-by-one when parsing some dates
- PR #531 CSV Reader: Fix incorrect parsing of quoted numbers
- PR #465 Added templated C++ API for RMM to avoid explicit cast to `void**`
- PR #473 Added missing <random> include
- PR #478 CSV Reader: Add api support for auto column detection, header, mangle_dupe_cols, usecols
- PR #495 Updated README to correct where cffi pytest should be executed
- PR #501 Fix the intermittent segfault caused by the `thousands` and `compression` parameters in the csv reader
- PR #502 Simplify Dockerfile for local dev, eliminate old conda/pip envs
- PR #512 fix bug for `on` parameter in `DataFrame.merge` to allow for None or single column name
- PR #511 Updated python/cudf/bindings/join.pyx to fix cudf merge printing out dtypes
- PR #513 `.gitignore` tweaks
- PR #521 Add `assert_eq` function for testing
- PR #537 Fix CMAKE_CUDA_STANDARD_REQURIED typo in CMakeLists.txt
- PR #447 Fix silent failure in initializing DataFrame from generator
- PR #545 Temporarily disable csv reader thousands test to prevent segfault (test re-enabled in PR #501)
- PR #559 Fix Assertion error while using `applymap` to change the output dtype
- PR #575 Update `print_env.sh` script to better handle missing commands
- PR #612 Prevent an exception from occuring with true division on integer series.
- PR #630 Fix deprecation warning for `pd.core.common.is_categorical_dtype`
- PR #622 Fix Series.append() behaviour when appending values with different numeric dtype
- PR #603 Fix error while creating an empty column using None.
- PR #673 Fix array of strings not being caught in from_pandas
- PR #644 Fix return type and column support of dataframe.quantile()
- PR #634 Fix create `DataFrame.from_pandas()` with numeric column names
- PR #654 Add resolution check for GDF_TIMESTAMP in Join
- PR #648 Enforce one-to-one copy required when using `numba>=0.42.0`
- PR #645 Fix cmake build type handling not setting debug options when CMAKE_BUILD_TYPE=="Debug"
- PR #669 Fix GIL deadlock when launching multiple python threads that make Cython calls
- PR #665 Reworked the hash map to add a way to report the destination partition for a key
- PR #670 CMAKE: Fix env include path taking precedence over libcudf source headers
- PR #674 Check for gdf supported column types
- PR #677 Fix 'gdf_csv_test_Dates' gtest failure due to missing nrows parameter
- PR #604 Fix the parsing errors while reading a csv file using `sep` instead of `delimiter`.
- PR #686 Fix converting nulls to NaT values when converting Series to Pandas/Numpy
- PR #689 CSV Reader: Fix behavior with skiprows+header to match pandas implementation
- PR #691 Fixes Join on empty input DFs
- PR #706 CSV Reader: Fix broken dtype inference when whitespace is in data
- PR #717 CSV reader: fix behavior when parsing a csv file with no data rows
- PR #724 CSV Reader: fix build issue due to parameter type mismatch in a std::max call
- PR #734 Prevents reading undefined memory in gpu_expand_mask_bits numba kernel
- PR #747 CSV Reader: fix an issue where CUDA allocations fail with some large input files
- PR #750 Fix race condition for handling NVStrings in CMake
- PR #719 Fix merge column ordering
- PR #770 Fix issue where RMM submodule pointed to wrong branch and pin other to correct branches
- PR #778 Fix hard coded ABI off setting
- PR #784 Update RMM submodule commit-ish and pip paths
- PR #794 Update `rmm::exec_policy` usage to fix segmentation faults when used as temprory allocator.
- PR #800 Point git submodules to branches of forks instead of exact commits


# cuDF 0.4.0 (05 Dec 2018)

## New Features

- PR #398 add pandas-compatible `DataFrame.shape()` and `Series.shape()`
- PR #394 New documentation feature "10 Minutes to cuDF"
- PR #361 CSV Reader: Add support for strings with delimiters

## Improvements

 - PR #436 Improvements for type_dispatcher and wrapper structs
 - PR #429 Add CHANGELOG.md (this file)
 - PR #266 use faster CUDA-accelerated DataFrame column/Series concatenation.
 - PR #379 new C++ `type_dispatcher` reduces code complexity in supporting many data types.
 - PR #349 Improve performance for creating columns from memoryview objects
 - PR #445 Update reductions to use type_dispatcher. Adds integer types support to sum_of_squares.
 - PR #448 Improve installation instructions in README.md
 - PR #456 Change default CMake build to Release, and added option for disabling compilation of tests

## Bug Fixes

 - PR #444 Fix csv_test CUDA too many resources requested fail.
 - PR #396 added missing output buffer in validity tests for groupbys.
 - PR #408 Dockerfile updates for source reorganization
 - PR #437 Add cffi to Dockerfile conda env, fixes "cannot import name 'librmm'"
 - PR #417 Fix `map_test` failure with CUDA 10
 - PR #414 Fix CMake installation include file paths
 - PR #418 Properly cast string dtypes to programmatic dtypes when instantiating columns
 - PR #427 Fix and tests for Concatenation illegal memory access with nulls


# cuDF 0.3.0 (23 Nov 2018)

## New Features

 - PR #336 CSV Reader string support

## Improvements

 - PR #354 source code refactored for better organization. CMake build system overhaul. Beginning of transition to Cython bindings.
 - PR #290 Add support for typecasting to/from datetime dtype
 - PR #323 Add handling pyarrow boolean arrays in input/out, add tests
 - PR #325 GDF_VALIDITY_UNSUPPORTED now returned for algorithms that don't support non-empty valid bitmasks
 - PR #381 Faster InputTooLarge Join test completes in ms rather than minutes.
 - PR #373 .gitignore improvements
 - PR #367 Doc cleanup & examples for DataFrame methods
 - PR #333 Add Rapids Memory Manager documentation
 - PR #321 Rapids Memory Manager adds file/line location logging and convenience macros
 - PR #334 Implement DataFrame `__copy__` and `__deepcopy__`
 - PR #271 Add NVTX ranges to pygdf
 - PR #311 Document system requirements for conda install

## Bug Fixes

 - PR #337 Retain index on `scale()` function
 - PR #344 Fix test failure due to PyArrow 0.11 Boolean handling
 - PR #364 Remove noexcept from managed_allocator;  CMakeLists fix for NVstrings
 - PR #357 Fix bug that made all series be considered booleans for indexing
 - PR #351 replace conda env configuration for developers
 - PRs #346 #360 Fix CSV reading of negative numbers
 - PR #342 Fix CMake to use conda-installed nvstrings
 - PR #341 Preserve categorical dtype after groupby aggregations
 - PR #315 ReadTheDocs build update to fix missing libcuda.so
 - PR #320 FIX out-of-bounds access error in reductions.cu
 - PR #319 Fix out-of-bounds memory access in libcudf count_valid_bits
 - PR #303 Fix printing empty dataframe


# cuDF 0.2.0 and cuDF 0.1.0

These were initial releases of cuDF based on previously separate pyGDF and libGDF libraries.
<|MERGE_RESOLUTION|>--- conflicted
+++ resolved
@@ -11,11 +11,8 @@
 - PR #867 CSV Reader: Add support for ignoring blank lines and comment lines
 - PR #895 Add Series groupby
 - PR #898 Add DataFrame.groupby(level=0) support
-<<<<<<< HEAD
 - PR #920 Add feather, JSON, HDF5, ORC readers / writers from PyArrow / Pandas
-=======
 - PR #888 CSV Reader: Add prefix parameter for column names, used when parsing without a header
->>>>>>> 294eebb1
 
 ## Improvements
 
