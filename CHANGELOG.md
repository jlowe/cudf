# cuDF 0.13.0 (Date TBD)

## New Features

- PR #3577 Add initial dictionary support to column classes
- PR #3917 Add dictionary add_keys function
- PR #3777 Add support for dictionary column in gather
- PR #3693 add string support, skipna to scan operation
- PR #3662 Define and implement `shift`.
- PR #3842 ORC writer: add support for column statistics
- PR #3861 Added Series.sum feature for String
- PR #4069 Added cast of numeric columns from/to String
- PR #3681 Add cudf::experimental::boolean_mask_scatter
- PR #4088 Added asString() on ColumnVector in Java that takes a format string
- PR #4040 Add support for n-way merge of sorted tables
- PR #4053 Multi-column quantiles.
- PR #3894 Add remove_keys functions for dictionary columns
- PR #4107 Add groupby nunique aggregation
- PR #4153 Support Dask serialization protocol on cuDF objects
- PR #4164 Add Buffer "constructor-kwargs" header
- PR #4159 Add COUNT aggregation that includes null values
- PR #4190 Add libcudf++ transpose Cython implementation
- PR #4216 Add cudf.Scalar Python type

## Improvements

- PR #4187 exposed getNativeView method in Java bindings
- PR #3525 build.sh option to disable nvtx
- PR #3748 Optimize hash_partition using shared memory
- PR #3808 Optimize hash_partition using shared memory and cub block scan
- PR #3698 Add count_(un)set_bits functions taking multiple ranges and updated slice to compute null counts at once.
- PR #3909 Move java backend to libcudf++
- PR #3971 Adding `as_table` to convert Column to Table in python
- PR #3910 Adding sinh, cosh, tanh, asinh, acosh, atanh cube root and rint unary support.
- PR #3972 Add Java bindings for left_semi_join and left_anti_join
- PR #3975 Simplify and generalize data handling in `Buffer`
- PR #3985 Update RMM include files and remove extraneously included header files.
- PR #3601 Port UDF functionality for rolling windows to libcudf++
- PR #3911 Adding null boolean handling for copy_if_else
- PR #4003 Drop old `to_device` utility wrapper function
- PR #4002 Adding to_frame and fix for categorical column issue
- PR #4035 Port NVText tokenize function to libcudf++
- PR #4009 build script update to enable cudf build without installing
- PR #3897 Port cuIO JSON reader to cudf::column types
- PR #4008 Eliminate extra copy in column constructor
- PR #4013 Add cython definition for io readers cudf/io/io_types.hpp
- PR #4014 ORC/Parquet: add count parameter to stripe/rowgroup-based reader API
- PR #4042 Port cudf/io/functions.hpp to Cython for use in IO bindings
- PR #3880 Add aggregation infrastructure support for reduction
- PR #3880 Add aggregation infrastructure support for cudf::reduce
- PR #4059 Add aggregation infrastructure support for cudf::scan
- PR #4021 Change quantiles signature for clarity.
- PR #4058 Port hash.pyx to use libcudf++ APIs
- PR #4057 Handle offsets in cython Column class
- PR #4045 Reorganize `libxx` directory
- PR #4029 Port stream_compaction.pyx to use libcudf++ APIs
- PR #4031 Docs build scripts and instructions update
- PR #4062 Improve how java classifiers are produced
- PR #4038 JNI and Java support for is_nan and is_not_nan
- PR #3786 Adding string support to rolling_windows
- PR #4067 Removed unused `CATEGORY` type ID.
- PR #3891 Port NVStrings (r)split_record to contiguous_(r)split_record
- PR #4070 Port NVText normalize_spaces to use libcudf strings column
- PR #4072 Allow round_robin_partition to single partition
- PR #4064 Add cudaGetDeviceCount to JNI layer
- PR #4075 Port nvtext ngrams-tokenize to libcudf++
- PR #4087 Add support for writing large Parquet files in a chunked manner.
- PR #3716 Update cudf.to_parquet to use new GPU accelerated Parquet writer
- PR #4083 Use two partitions in test_groupby_multiindex_reset_index
- PR #4071 Add Java bindings for round robin partition
- PR #4079 Simply use `mask.size` to create the array view
- PR #4092 Keep mask on GPU for bit unpacking
- PR #4081 Copy from `Buffer`'s pointer directly to host
- PR #4105 Change threshold of using optimized hash partition code
- PR #4101 Redux serialize `Buffer` directly with `__cuda_array_interface__`
- PR #4098 Remove legacy calls from libcudf strings column code
- PR #4111 Use `Buffer`'s to serialize `StringColumn`
- PR #4133 Mask cleanup and fixes: use `int32` dtype, ensure 64 byte padding, handle offsets
- PR #4113 Get `len` of `StringColumn`s without `nvstrings`
- PR #4147 Remove workaround for UNKNOWN_NULL_COUNT in contiguous_split.
- PR #4130 Renames in-place `cudf::experimental::fill` to `cudf::experimental::fill_in_place`
- PR #4136 Add `Index.names` property
- PR #4139 Port rolling.pyx to new libcudf APIs
- PR #4143 Renames in-place `cudf::experimental::copy_range` to `cudf::experimental::copy_range_in_place`
- PR #4144 Release GIL when calling libcudf++ functions
- PR #4082 Rework MultiColumns in cuDF
- PR #4149 Use "type-serialized" for pickled types like Dask
- PR #4167 Port `search` to libcudf++ (support multi-column searchsorted)
- PR #4163 Assert Dask CUDA serializers have `Buffer` frames
- PR #4165 List serializable classes once
- PR #4168 IO readers: do not create null mask for non-nullable columns
- PR #4177 Use `uint8` type for host array copy of `Buffer`
- PR #4183 Update Google Test Execution
- PR #4182 Rename cuDF serialize functions to be more generic
- PR #4176 Add option to parallelize setup.py's cythonize
- PR #4191 Porting sort.pyx to use new libcudf APIs
- PR #4196 reduce CHANGELOG.md merge conflicts
- PR #4197 Added notebook testing to gpuCI gpu build
<<<<<<< HEAD
- PR #4204 Port nvtext create-ngrams function
=======
- PR #4219 Port dlpack.pyx to use new libcudf APIs
>>>>>>> 6228b8b8
- PR #4225 Remove stale notebooks
- PR #4223 Fix a few of the Cython warnings
- PR #4234 Add BUILD_LEGACY_TESTS cmake option

## Bug Fixes

- PR #3888 Drop `ptr=None` from `DeviceBuffer` call
- PR #3976 Fix string serialization and memory_usage method to be consistent
- PR #3902 Fix conversion of large size GPU array to dataframe
- PR #3953 Fix overflow in column_buffer when computing the device buffer size
- PR #3959 Add missing hash-dispatch function for cudf.Series
- PR #3970 Fix for Series Pickle
- PR #3964 Restore legacy NVStrings and NVCategory dependencies in Java jar
- PR #3982 Fix java unary op enum and add missing ops
- PR #3999 Fix issue serializing empty string columns (java)
- PR #3979 Add `name` to Series serialize and deserialize
- PR #4005 Fix null mask allocation bug in gather_bitmask
- PR #4000 Fix dask_cudf sort_values performance for single partitions
- PR #4007 Fix for copy_bitmask issue with uninitialized device_buffer
- PR #4037 Fix JNI quantile compile issue
- PR #4054 Fixed JNI to deal with reduction API changes
- PR #4052 Fix for round-robin when num_partitions divides nrows.
- PR #4061 Add NDEBUG guard on `constexpr_assert`.
- PR #4049 Fix `cudf::split` issue returning one less than expected column vectors
- PR #4065 Parquet writer: fix for out-of-range dictionary indices
- PR #4066 Fixed mismatch with dtype enums
- PR #4078 Fix joins for when column_in_common input parameter is empty
- PR #4080 Fix multi-index dask test with sort issue
- PR #4084 Update Java for removal of CATEGORY type
- PR #4086 ORC reader: fix potentially incorrect timestamp decoding in the last rowgroup
- PR #4089 Fix dask groupby mutliindex test case issues in join
- PR #4097 Fix strings concatenate logic with column offsets
- PR #4076 All null string entries should have null data buffer
- PR #4145 Support empty index case in DataFrame._from_table
- PR #4109 Use rmm::device_vector instead of thrust::device_vector
- PR #4113 Use `.nvstrings` in `StringColumn.sum(...)`
- PR #4116 Fix a bug in contiguous_split() where tables with mixed column types could corrupt string output
- PR #4108 Fix dtype bugs in dask_cudf metadata (metadata_nonempty overhaul)
- PR #4138 Really fix strings concatenate logic with column offsets
- PR #4119 Fix binary ops slowdown using jitify -remove-unused-globals
- PR #4125 Fix type enum to account for added Dictionary type in `types.hpp`
- PR #4132 Fix `hash_partition` null mask allocation
- PR #4137 Update Java for mutating fill and rolling window changes
- PR #4184 Add missing except+ to Cython bindings
- PR #4141 Fix NVStrings test_convert failure in 10.2 build
- PR #4158 Fix merge issue with empty table return if one of the two tables are empty
- PR #4162 Properly handle no index metadata generation for to_parquet
- PR #4175 Fix `__sizeof__` calculation in `StringColumn`
- PR #4155 Update groupby group_offsets size and fix unnecessary device dispatch.
- PR #4186 Fix from_timestamps 12-hour specifiers support
- PR #4198 Fix constructing `RangeIndex` from `range`
- PR #4192 Parquet writer: fix OOB read when computing string hash
- PR #4201 Fix java window tests
- PR #4199 Fix potential race condition in memcpy_block
- PR #4221 Fix series dict alignment to not drop index name
- PR #4218 Fix `get_aggregation` definition with `except *`
- PR #4215 Fix performance regression in strings::detail::concatenate
- PR #4214 Alter ValueError exception for GPU accelerated Parquet writer to properly report `categorical` columns are not supported.
- PR #4222 Fix no-return compile error in binop-null-test


# cuDF 0.12.0 (04 Feb 2020)

## New Features

- PR #3759 Updated 10 Minutes with clarification on how `dask_cudf` uses `cudf` API
- PR #3224 Define and implement new join APIs.
- PR #3284 Add gpu-accelerated parquet writer
- PR #3254 Python redesign for libcudf++
- PR #3336 Add `from_dlpack` and `to_dlpack`
- PR #3555 Add column names support to libcudf++ io readers and writers
- PR #3527 Add string functionality for merge API
- PR #3610 Add memory_usage to DataFrame and Series APIs
- PR #3557 Add contiguous_split() function. 
- PR #3619 Support CuPy 7
- PR #3604 Add nvtext ngrams-tokenize function
- PR #3403 Define and implement new stack + tile APIs
- PR #3627 Adding cudf::sort and cudf::sort_by_key
- PR #3597 Implement new sort based groupby
- PR #3776 Add column equivalence comparator (using epsilon for float equality)
- PR #3667 Define and implement round-robin partition API.
- PR #3690 Add bools_to_mask
- PR #3761 Introduce a Frame class and make Index, DataFrame and Series subclasses
- PR #3538 Define and implement left semi join and left anti join
- PR #3683 Added support for multiple delimiters in `nvtext.token_count()`
- PR #3792 Adding is_nan and is_notnan
- PR #3594 Adding clamp support to libcudf++

## Improvements

- PR #3124 Add support for grand-children in cudf column classes
- PR #3292 Port NVStrings regex contains function
- PR #3409 Port NVStrings regex replace function
- PR #3417 Port NVStrings regex findall function
- PR #3351 Add warning when filepath resolves to multiple files in cudf readers
- PR #3370 Port NVStrings strip functions
- PR #3453 Port NVStrings IPv4 convert functions to cudf strings column
- PR #3441 Port NVStrings url encode/decode to cudf strings column
- PR #3364 Port NVStrings split functions
- PR #3463 Port NVStrings partition/rpartition to cudf strings column
- PR #3502 ORC reader: add option to read DECIMALs as INT64
- PR #3461 Add a new overload to allocate_like() that takes explicit type and size params.
- PR #3590 Specialize hash functions for floating point
- PR #3569 Use `np.asarray` in `StringColumn.deserialize`
- PR #3553 Support Python NoneType in numeric binops
- PR #3511 Support DataFrame / Series mixed arithmetic
- PR #3567 Include `strides` in `__cuda_array_interface__`
- PR #3608 Update OPS codeowner group name
- PR #3431 Port NVStrings translate to cudf strings column
- PR #3507 Define and implement new binary operation APIs
- PR #3620 Add stream parameter to unary ops detail API
- PR #3593 Adding begin/end for mutable_column_device_view
- PR #3587 Merge CHECK_STREAM & CUDA_CHECK_LAST to CHECK_CUDA
- PR #3733 Rework `hash_partition` API
- PR #3655 Use move with make_pair to avoid copy construction
- PR #3402 Define and implement new quantiles APIs
- PR #3612 Add ability to customize the JIT kernel cache path
- PR #3647 Remove PatchedNumbaDeviceArray with CuPy 6.6.0
- PR #3641 Remove duplicate definitions of CUDA_DEVICE_CALLABLE
- PR #3640 Enable memory_usage in dask_cudf (also adds pd.Index from_pandas)
- PR #3654 Update Jitify submodule ref to include gcc-8 fix
- PR #3639 Define and implement `nans_to_nulls`
- PR #3561 Rework contains implementation in search
- PR #3616 Add aggregation infrastructure for argmax/argmin.
- PR #3673 Parquet reader: improve rounding of timestamp conversion to seconds
- PR #3699 Stringify libcudacxx headers for binary op JIT
- PR #3697 Improve column insert performance for wide frames
- PR #3653 Make `gather_bitmask_kernel` more reusable.
- PR #3710 Remove multiple CMake configuration steps from root build script
- PR #3657 Define and implement compiled binops for string column comparisons
- PR #3520 Change read_parquet defaults and add warnings
- PR #3780 Java APIs for selecting a GPU
- PR #3796 Improve on round-robin with the case when number partitions greater than number of rows.
- PR #3805 Avoid CuPy 7.1.0 for now
- PR #3758 detail::scatter variant with map iterator support
- PR #3882 Fail loudly when creating a StringColumn from nvstrings with > MAX_VAL(int32) bytes
- PR #3823 Add header file for detail search functions
- PR #2438 Build GBench Benchmarks in CI
- PR #3713 Adding aggregation support to rolling_window
- PR #3875 Add abstract sink for IO writers, used by ORC and Parquet writers for now
- PR #3916 Refactor gather bindings

## Bug Fixes

- PR #3618 Update 10 minutes to cudf and cupy to hide warning that were being shown in the docs
- PR #3550 Update Java package to 0.12
- PR #3549 Fix index name issue with iloc with RangeIndex
- PR #3562 Fix 4GB limit for gzipped-compressed csv files
- PR #2981 enable build.sh to build all targets without installation
- PR #3563 Use `__cuda_array_interface__` for serialization
- PR #3564 Fix cuda memory access error in gather_bitmask_kernel
- PR #3548 Replaced CUDA_RT_CALL with CUDA_TRY
- PR #3486 Pandas > 0.25 compatability
- PR #3622 Fix new warnings and errors when building with gcc-8
- PR #3588 Remove avro reader column order reversal
- PR #3629 Fix hash map test failure
- PR #3637 Fix sorted set_index operations in dask_cudf
- PR #3663 Fix libcudf++ ORC reader microseconds and milliseconds conversion
- PR #3668 Fixing CHECK_CUDA debug build issue
- PR #3684 Fix ends_with logic for matching string case
- PR #3691 Fix create_offsets to handle offset correctly
- PR #3687 Fixed bug while passing input GPU memory pointer in `nvtext.scatter_count()`
- PR #3701 Fix hash_partition hashing all columns instead of columns_to_hash
- PR #3694 Allow for null columns parameter in `csv_writer`
- PR #3706 Removed extra type-dispatcher call from merge
- PR #3704 Changed the default delimiter to `whitespace` for nvtext methods.
- PR #3741 Construct DataFrame from dict-of-Series with alignment
- PR #3724 Update rmm version to match release
- PR #3743 Fix for `None` data in `__array_interface__`
- PR #3731 Fix performance of zero sized dataframe slice
- PR #3709 Fix inner_join incorrect result issue
- PR #3734 Update numba to 0.46 in conda files
- PR #3738 Update libxx cython types.hpp path
- PR #3672 Fix to_host issue with column_view having offset
- PR #3730 CSV reader: Set invalid float values to NaN/null
- PR #3670 Floor when casting between timestamps of different precisions
- PR #3728 Fix apply_boolean_mask issue with non-null string column
- PR #3769 Don't look for a `name` attribute in column
- PR #3783 Bind cuDF operators to Dask Dataframe
- PR #3775 Fix segfault when reading compressed CSV files larger than 4GB
- PR #3799 Align indices of Series inputs when adding as columns to DataFrame
- PR #3803 Keep name when unpickling Index objects
- PR #3804 Fix cuda crash in AVRO reader
- PR #3766 Remove references to cudf::type_id::CATEGORY from IO code
- PR #3817 Don't always deepcopy an index
- PR #3821 Fix OOB read in gpuinflate prefetcher
- PR #3829 Parquet writer: fix empty dataframe causing cuda launch errors
- PR #3835 Fix memory leak in Cython when dealing with nulls in string columns
- PR #3866 Remove unnecessary if check in NVStrings.create_offsets
- PR #3858 Fixes the broken debug build after #3728
- PR #3850 Fix merge typecast scope issue and resulting memory leak
- PR #3855 Fix MultiColumn recreation with reset_index
- PR #3869 Fixed size calculation in NVStrings::byte_count()
- PR #3868 Fix apply_grouped moving average example
- PR #3900 Properly link `NVStrings` and `NVCategory` into tests
- PR #3868 Fix apply_grouped moving average example
- PR #3871 Fix `split_out` error
- PR #3886 Fix string column materialization from column view
- PR #3893 Parquet reader: fix segfault reading empty parquet file
- PR #3931 Dask-cudf groupby `.agg` multicolumn handling fix
- PR #4017 Fix memory leaks in `GDF_STRING` cython handling and `nans_to_nulls` cython


# cuDF 0.11.0 (11 Dec 2019)

## New Features

- PR #2905 Added `Series.median()` and null support for `Series.quantile()`
- PR #2930 JSON Reader: Support ARROW_RANDOM_FILE input
- PR #2956 Add `cudf::stack` and `cudf::tile`
- PR #2980 Added nvtext is_vowel/is_consonant functions
- PR #2987 Add `inplace` arg to `DataFrame.reset_index` and `Series`
- PR #3011 Added libcudf++ transition guide
- PR #3129 Add strings column factory from `std::vector`s
- PR #3054 Add parquet reader support for decimal data types
- PR #3022 adds DataFrame.astype for cuDF dataframes
- PR #2962 Add isnull(), notnull() and related functions
- PR #3025 Move search files to legacy
- PR #3068 Add `scalar` class
- PR #3094 Adding `any` and `all` support from libcudf
- PR #3130 Define and implement new `column_wrapper`
- PR #3143 Define and implement new copying APIs `slice` and `split`
- PR #3161 Move merge files to legacy
- PR #3079 Added support to write ORC files given a local path
- PR #3192 Add dtype param to cast `DataFrame` on init
- PR #3213 Port cuIO to libcudf++
- PR #3222 Add nvtext character tokenizer
- PR #3223 Java expose underlying buffers
- PR #3300 Add `DataFrame.insert`
- PR #3263 Define and implement new `valid_if`
- PR #3278 Add `to_host` utility to copy `column_view` to host
- PR #3087 Add new cudf::experimental bool8 wrapper
- PR #3219 Construct column from column_view
- PR #3250 Define and implement new merge APIs
- PR #3144 Define and implement new hashing APIs `hash` and `hash_partition`
- PR #3229 Define and implement new search APIs
- PR #3308 java add API for memory usage callbacks
- PR #2691 Row-wise reduction and scan operations via CuPy
- PR #3291 Add normalize_nans_and_zeros
- PR #3187 Define and implement new replace APIs
- PR #3356 Add vertical concatenation for table/columns
- PR #3344 java split API
- PR #2791 Add `groupby.std()`
- PR #3368 Enable dropna argument in dask_cudf groupby
- PR #3298 add null replacement iterator for column_device_view
- PR #3297 Define and implement new groupby API.
- PR #3396 Update device_atomics with new bool8 and timestamp specializations
- PR #3411 Java host memory management API
- PR #3393 Implement df.cov and enable covariance/correlation in dask_cudf
- PR #3401 Add dask_cudf ORC writer (to_orc)
- PR #3331 Add copy_if_else
- PR #3427 Define and Implement new multi-search API
- PR #3442 Add Bool-index + Multi column + DataFrame support for set-item
- PR #3172 Define and implement new fill/repeat/copy_range APIs
- PR #3490 Add pair iterators for columns
- PR #3497 Add DataFrame.drop(..., inplace=False) argument
- PR #3469 Add string functionality for replace API
- PR #3273 Define and implement new reduction APIs

## Improvements

- PR #2904 Move gpu decompressors to cudf::io namespace
- PR #2977 Moved old C++ test utilities to legacy directory.
- PR #2965 Fix slow orc reader perf with large uncompressed blocks
- PR #2995 Move JIT type utilities to legacy directory
- PR #2927 Add ``Table`` and ``TableView`` extension classes that wrap legacy cudf::table
- PR #3005 Renames `cudf::exp` namespace to `cudf::experimental`
- PR #3008 Make safe versions of `is_null` and `is_valid` in `column_device_view`
- PR #3026 Move fill and repeat files to legacy
- PR #3027 Move copying.hpp and related source to legacy folder
- PR #3014 Snappy decompression optimizations
- PR #3032 Use `asarray` to coerce indices to a NumPy array
- PR #2996 IO Readers: Replace `cuio::device_buffer` with `rmm::device_buffer`
- PR #3051 Specialized hash function for strings column
- PR #3065 Select and Concat for cudf::experimental::table
- PR #3080 Move `valid_if.cuh` to `legacy/`
- PR #3052 Moved replace.hpp functionality to legacy
- PR #3091 Move join files to legacy
- PR #3092 Implicitly init RMM if Java allocates before init
- PR #3029 Update gdf_ numeric types with stdint and move to cudf namespace
- PR #3052 Moved replace.hpp functionality to legacy
- PR #2955 Add cmake option to only build for present GPU architecture
- PR #3070 Move functions.h and related source to legacy
- PR #2951 Allow set_index to handle a list of column names
- PR #3093 Move groupby files to legacy
- PR #2988 Removing GIS functionality (now part of cuSpatial library)
- PR #3067 Java method to return size of device memory buffer
- PR #3083 Improved some binary operation tests to include null testing.
- PR #3084 Update to arrow-cpp and pyarrow 0.15.0
- PR #3071 Move cuIO to legacy
- PR #3126 Round 2 of snappy decompression optimizations
- PR #3046 Define and implement new copying APIs `empty_like` and `allocate_like`
- PR #3128 Support MultiIndex in DataFrame.join
- PR #2971 Added initial gather and scatter methods for strings_column_view
- PR #3133 Port NVStrings to cudf column: count_characters and count_bytes
- PR #2991 Added strings column functions concatenate and join_strings
- PR #3028 Define and implement new `gather` APIs.
- PR #3135 Add nvtx utilities to cudf::nvtx namespace
- PR #3021 Java host side concat of serialized buffers
- PR #3138 Move unary files to legacy
- PR #3170 Port NVStrings substring functions to cudf strings column
- PR #3159 Port NVStrings is-chars-types function to cudf strings column
- PR #3154 Make `table_view_base.column()` const and add `mutable_table_view.column()`
- PR #3175 Set cmake cuda version variables
- PR #3171 Move deprecated error macros to legacy
- PR #3191 Port NVStrings integer convert ops to cudf column
- PR #3189 Port NVStrings find ops to cudf column
- PR #3352 Port NVStrings convert float functions to cudf strings column
- PR #3193 Add cuPy as a formal dependency
- PR #3195 Support for zero columned `table_view`
- PR #3165 Java device memory size for string category
- PR #3205 Move transform files to legacy
- PR #3202 Rename and move error.hpp to public headers
- PR #2878 Use upstream merge code in dask_cudf
- PR #3217 Port NVStrings upper and lower case conversion functions
- PR #3350 Port NVStrings booleans convert functions
- PR #3231 Add `column::release()` to give up ownership of contents.
- PR #3157 Use enum class rather than enum for mask_allocation_policy
- PR #3232 Port NVStrings datetime conversion to cudf strings column
- PR #3136 Define and implement new transpose API
- PR #3237 Define and implement new transform APIs
- PR #3245 Move binaryop files to legacy
- PR #3241 Move stream_compaction files to legacy
- PR #3166 Move reductions to legacy
- PR #3261 Small cleanup: remove `== true`
- PR #3271 Update rmm API based on `rmm.reinitialize(...)` change
- PR #3266 Remove optional checks for CuPy
- PR #3268 Adding null ordering per column feature when sorting
- PR #3239 Adding floating point specialization to comparators for NaNs
- PR #3270 Move predicates files to legacy
- PR #3281 Add to_host specialization for strings in column test utilities
- PR #3282 Add `num_bitmask_words`
- PR #3252 Add new factory methods to include passing an existing null mask
- PR #3288 Make `bit.cuh` utilities usable from host code.
- PR #3287 Move rolling windows files to legacy
- PR #3182 Define and implement new unary APIs `is_null` and `is_not_null`
- PR #3314 Drop `cython` from run requirements
- PR #3301 Add tests for empty column wrapper.
- PR #3294 Update to arrow-cpp and pyarrow 0.15.1
- PR #3310 Add `row_hasher` and `element_hasher` utilities
- PR #3272 Support non-default streams when creating/destroying hash maps
- PR #3286 Clean up the starter code on README
- PR #3332 Port NVStrings replace to cudf strings column
- PR #3354 Define and implement new `scatter` APIs
- PR #3322 Port NVStrings pad operations to cudf strings column
- PR #3345 Add cache member for number of characters in string_view class
- PR #3299 Define and implement new `is_sorted` APIs
- PR #3328 Partition by stripes in dask_cudf ORC reader
- PR #3243 Use upstream join code in dask_cudf
- PR #3371 Add `select` method to `table_view`
- PR #3309 Add java and JNI bindings for search bounds
- PR #3305 Define and implement new rolling window APIs
- PR #3380 Concatenate columns of strings
- PR #3382 Add fill function for strings column
- PR #3391 Move device_atomics_tests.cu files to legacy
- PR #3303 Define and implement new stream compaction APIs `copy_if`, `drop_nulls`,
           `apply_boolean_mask`, `drop_duplicate` and `unique_count`.
- PR #3387 Strings column gather function
- PR #3440 Strings column scatter function
- PR #3389 Move quantiles.hpp + group_quantiles.hpp files to legacy
- PR #3397 Port unary cast to libcudf++
- PR #3398 Move reshape.hpp files to legacy
- PR #3395 Port NVStrings regex extract to cudf strings column
- PR #3423 Port NVStrings htoi to cudf strings column
- PR #3425 Strings column copy_if_else implementation
- PR #3422 Move utilities to legacy
- PR #3201 Define and implement new datetime_ops APIs
- PR #3421 Port NVStrings find_multiple to cudf strings column
- PR #3448 Port scatter_to_tables to libcudf++
- PR #3458 Update strings sections in the transition guide
- PR #3462 Add `make_empty_column` and update `empty_like`.
- PR #3465 Port `aggregation` traits and utilities.
- PR #3214 Define and implement new unary operations APIs
- PR #3475 Add `bitmask_to_host` column utility
- PR #3487 Add is_boolean trait and random timestamp generator for testing
- PR #3492 Small cleanup (remove std::abs) and comment
- PR #3407 Allow multiple row-groups per task in dask_cudf read_parquet
- PR #3512 Remove unused CUDA conda labels
- PR #3500 cudf::fill()/cudf::repeat() support for strings columns.
- PR #3438 Update scalar and scalar_device_view to better support strings
- PR #3414 Add copy_range function for strings column
- PR #3685 Add string support to contiguous_split.
- PR #3471 Add scalar/column, column/scalar and scalar/scalar overloads to copy_if_else.
- PR #3451 Add support for implicit typecasting of join columns

## Bug Fixes

- PR #2895 Fixed dask_cudf group_split behavior to handle upstream rearrange_by_divisions
- PR #3048 Support for zero columned tables
- PR #3030 Fix snappy decoding regression in PR #3014
- PR #3041 Fixed exp to experimental namespace name change issue
- PR #3056 Add additional cmake hint for finding local build of RMM files
- PR #3060 Move copying.hpp includes to legacy
- PR #3139 Fixed java RMM auto initalization
- PR #3141 Java fix for relocated IO headers
- PR #3149 Rename column_wrapper.cuh to column_wrapper.hpp
- PR #3168 Fix mutable_column_device_view head const_cast
- PR #3199 Update JNI includes for legacy moves
- PR #3204 ORC writer: Fix ByteRLE encoding of NULLs
- PR #2994 Fix split_out-support but with hash_object_dispatch
- PR #3212 Fix string to date casting when format is not specified
- PR #3218 Fixes `row_lexicographic_comparator` issue with handling two tables
- PR #3228 Default initialize RMM when Java native dependencies are loaded
- PR #3012 replacing instances of `to_gpu_array` with `mem`
- PR #3236 Fix Numba 0.46+/CuPy 6.3 interface compatibility
- PR #3276 Update JNI includes for legacy moves
- PR #3256 Fix orc writer crash with multiple string columns
- PR #3211 Fix breaking change caused by rapidsai/rmm#167
- PR #3265 Fix dangling pointer in `is_sorted`
- PR #3267 ORC writer: fix incorrect ByteRLE encoding of long literal runs
- PR #3277 Fix invalid reference to deleted temporary in `is_sorted`.
- PR #3274 ORC writer: fix integer RLEv2 mode2 unsigned base value encoding
- PR #3279 Fix shutdown hang issues with pinned memory pool init executor
- PR #3280 Invalid children check in mutable_column_device_view
- PR #3289 fix java memory usage API for empty columns
- PR #3293 Fix loading of csv files zipped on MacOS (disabled zip min version check)
- PR #3295 Fix storing storing invalid RMM exec policies.
- PR #3307 Add pd.RangeIndex to from_pandas to fix dask_cudf meta_nonempty bug
- PR #3313 Fix public headers including non-public headers
- PR #3318 Revert arrow to 0.15.0 temporarily to unblock downstream projects CI
- PR #3317 Fix index-argument bug in dask_cudf parquet reader
- PR #3323 Fix `insert` non-assert test case
- PR #3341 Fix `Series` constructor converting NoneType to "None"
- PR #3326 Fix and test for detail::gather map iterator type inference
- PR #3334 Remove zero-size exception check from make_strings_column factories
- PR #3333 Fix compilation issues with `constexpr` functions not marked `__device__`
- PR #3340 Make all benchmarks use cudf base fixture to initialize RMM pool
- PR #3337 Fix Java to pad validity buffers to 64-byte boundary
- PR #3362 Fix `find_and_replace` upcasting series for python scalars and lists
- PR #3357 Disabling `column_view` iterators for non fixed-width types
- PR #3383 Fix : properly compute null counts for rolling_window.
- PR #3386 Removing external includes from `column_view.hpp`
- PR #3369 Add write_partition to dask_cudf to fix to_parquet bug
- PR #3388 Support getitem with bools when DataFrame has a MultiIndex
- PR #3408 Fix String and Column (De-)Serialization
- PR #3372 Fix dask-distributed scatter_by_map bug
- PR #3419 Fix a bug in parse_into_parts (incomplete input causing walking past the end of string).
- PR #3413 Fix dask_cudf read_csv file-list bug
- PR #3416 Fix memory leak in ColumnVector when pulling strings off the GPU
- PR #3424 Fix benchmark build by adding libcudacxx to benchmark's CMakeLists.txt
- PR #3435 Fix diff and shift for empty series
- PR #3439 Fix index-name bug in StringColumn concat
- PR #3445 Fix ORC Writer default stripe size
- PR #3459 Fix printing of invalid entries
- PR #3466 Fix gather null mask allocation for invalid index
- PR #3468 Fix memory leak issue in `drop_duplicates`
- PR #3474 Fix small doc error in capitalize Docs
- PR #3491 Fix more doc errors in NVStrings
- PR #3478 Fix as_index deep copy via Index.rename inplace arg
- PR #3476 Fix ORC reader timezone conversion
- PR #3188 Repr slices up large DataFrames
- PR #3519 Fix strings column concatenate handling zero-sized columns
- PR #3530 Fix copy_if_else test case fail issue
- PR #3523 Fix lgenfe issue with debug build
- PR #3532 Fix potential use-after-free in cudf parquet reader
- PR #3540 Fix unary_op null_mask bug and add missing test cases
- PR #3559 Use HighLevelGraph api in DataFrame constructor (Fix upstream compatibility)
- PR #3572 Fix CI Issue with hypothesis tests that are flaky


# cuDF 0.10.0 (16 Oct 2019)

## New Features

- PR #2423 Added `groupby.quantile()`
- PR #2522 Add Java bindings for NVStrings backed upper and lower case mutators
- PR #2605 Added Sort based groupby in libcudf
- PR #2607 Add Java bindings for parsing JSON
- PR #2629 Add dropna= parameter to groupby
- PR #2585 ORC & Parquet Readers: Remove millisecond timestamp restriction
- PR #2507 Add GPU-accelerated ORC Writer
- PR #2559 Add Series.tolist()
- PR #2653 Add Java bindings for rolling window operations
- PR #2480 Merge `custreamz` codebase into `cudf` repo
- PR #2674 Add __contains__ for Index/Series/Column
- PR #2635 Add support to read from remote and cloud sources like s3, gcs, hdfs
- PR #2722 Add Java bindings for NVTX ranges
- PR #2702 Add make_bool to dataset generation functions
- PR #2394 Move `rapidsai/custrings` into `cudf`
- PR #2734 Final sync of custrings source into cudf
- PR #2724 Add libcudf support for __contains__
- PR #2777 Add python bindings for porter stemmer measure functionality
- PR #2781 Add issorted to is_monotonic
- PR #2685 Add cudf::scatter_to_tables and cython binding
- PR #2743 Add Java bindings for NVStrings timestamp2long as part of String ColumnVector casting
- PR #2785 Add nvstrings Python docs
- PR #2786 Add benchmarks option to root build.sh
- PR #2802 Add `cudf::repeat()` and `cudf.Series.repeat()`
- PR #2773 Add Fisher's unbiased kurtosis and skew for Series/DataFrame
- PR #2748 Parquet Reader: Add option to specify loading of PANDAS index
- PR #2807 Add scatter_by_map to DataFrame python API
- PR #2836 Add nvstrings.code_points method
- PR #2844 Add Series/DataFrame notnull
- PR #2858 Add GTest type list utilities
- PR #2870 Add support for grouping by Series of arbitrary length
- PR #2719 Series covariance and Pearson correlation
- PR #2207 Beginning of libcudf overhaul: introduce new column and table types
- PR #2869 Add `cudf.CategoricalDtype`
- PR #2838 CSV Reader: Support ARROW_RANDOM_FILE input
- PR #2655 CuPy-based Series and Dataframe .values property
- PR #2803 Added `edit_distance_matrix()` function to calculate pairwise edit distance for each string on a given nvstrings object.
- PR #2811 Start of cudf strings column work based on 2207
- PR #2872 Add Java pinned memory pool allocator
- PR #2969 Add findAndReplaceAll to ColumnVector
- PR #2814 Add Datetimeindex.weekday
- PR #2999 Add timestamp conversion support for string categories
- PR #2918 Add cudf::column timestamp wrapper types

## Improvements

- PR #2578 Update legacy_groupby to use libcudf group_by_without_aggregation
- PR #2581 Removed `managed` allocator from hash map classes.
- PR #2571 Remove unnecessary managed memory from gdf_column_concat
- PR #2648 Cython/Python reorg
- PR #2588 Update Series.append documentation
- PR #2632 Replace dask-cudf set_index code with upstream
- PR #2682 Add cudf.set_allocator() function for easier allocator init
- PR #2642 Improve null printing and testing
- PR #2747 Add missing Cython headers / cudftestutil lib to conda package for cuspatial build
- PR #2706 Compute CSV format in device code to speedup performance
- PR #2673 Add support for np.longlong type
- PR #2703 move dask serialization dispatch into cudf
- PR #2728 Add YYMMDD to version tag for nightly conda packages
- PR #2729 Handle file-handle input in to_csv
- PR #2741 CSV Reader: Move kernel functions into its own file
- PR #2766 Improve nvstrings python cmake flexibility
- PR #2756 Add out_time_unit option to csv reader, support timestamp resolutions
- PR #2771 Stopgap alias for to_gpu_matrix()
- PR #2783 Support mapping input columns to function arguments in apply kernels
- PR #2645 libcudf unique_count for Series.nunique
- PR #2817 Dask-cudf: `read_parquet` support for remote filesystems
- PR #2823 improve java data movement debugging
- PR #2806 CSV Reader: Clean-up row offset operations
- PR #2640 Add dask wait/persist exmaple to 10 minute guide
- PR #2828 Optimizations of kernel launch configuration for `DataFrame.apply_rows` and `DataFrame.apply_chunks`
- PR #2831 Add `column` argument to `DataFrame.drop`
- PR #2775 Various optimizations to improve __getitem__ and __setitem__ performance
- PR #2810 cudf::allocate_like can optionally always allocate a mask.
- PR #2833 Parquet reader: align page data allocation sizes to 4-bytes to satisfy cuda-memcheck
- PR #2832 Using the new Python bindings for UCX
- PR #2856 Update group_split_cudf to use scatter_by_map
- PR #2890 Optionally keep serialized table data on the host.
- PR #2778 Doc: Updated and fixed some docstrings that were formatted incorrectly.
- PR #2830 Use YYMMDD tag in custreamz nightly build
- PR #2875 Java: Remove synchronized from register methods in MemoryCleaner
- PR #2887 Minor snappy decompression optimization
- PR #2899 Use new RMM API based on Cython
- PR #2788 Guide to Python UDFs
- PR #2919 Change java API to use operators in groupby namespace
- PR #2909 CSV Reader: Avoid row offsets host vector default init
- PR #2834 DataFrame supports setting columns via attribute syntax `df.x = col`
- PR #3147 DataFrame can be initialized from rows via list of tuples
- PR #3539 Restrict CuPy to 6

## Bug Fixes

- PR #2584 ORC Reader: fix parsing of `DECIMAL` index positions
- PR #2619 Fix groupby serialization/deserialization
- PR #2614 Update Java version to match
- PR #2601 Fixes nlargest(1) issue in Series and Dataframe
- PR #2610 Fix a bug in index serialization (properly pass DeviceNDArray)
- PR #2621 Fixes the floordiv issue of not promoting float type when rhs is 0
- PR #2611 Types Test: fix static casting from negative int to string
- PR #2618 IO Readers: Fix datasource memory map failure for multiple reads
- PR #2628 groupby_without_aggregation non-nullable input table produces non-nullable output
- PR #2615 fix string category partitioning in java API
- PR #2641 fix string category and timeunit concat in the java API
- PR #2649 Fix groupby issue resulting from column_empty bug
- PR #2658 Fix astype() for null categorical columns
- PR #2660 fix column string category and timeunit concat in the java API
- PR #2664 ORC reader: fix `skip_rows` larger than first stripe
- PR #2654 Allow Java gdfOrderBy to work with string categories
- PR #2669 AVRO reader: fix non-deterministic output
- PR #2668 Update Java bindings to specify timestamp units for ORC and Parquet readers
- PR #2679 AVRO reader: fix cuda errors when decoding compressed streams
- PR #2692 Add concatenation for data-frame with different headers (empty and non-empty)
- PR #2651 Remove nvidia driver installation from ci/cpu/build.sh
- PR #2697 Ensure csv reader sets datetime column time units
- PR #2698 Return RangeIndex from contiguous slice of RangeIndex
- PR #2672 Fix null and integer handling in round
- PR #2704 Parquet Reader: Fix crash when loading string column with nulls
- PR #2725 Fix Jitify issue with running on Turing using CUDA version < 10
- PR #2731 Fix building of benchmarks
- PR #2738 Fix java to find new NVStrings locations
- PR #2736 Pin Jitify branch to v0.10 version
- PR #2742 IO Readers: Fix possible silent failures when creating `NvStrings` instance
- PR #2753 Fix java quantile API calls
- PR #2762 Fix validity processing for time in java
- PR #2796 Fix handling string slicing and other nvstrings delegated methods with dask
- PR #2769 Fix link to API docs in README.md
- PR #2772 Handle multiindex pandas Series #2772
- PR #2749 Fix apply_rows/apply_chunks pessimistic null mask to use in_cols null masks only
- PR #2752 CSV Reader: Fix exception when there's no rows to process
- PR #2716 Added Exception for `StringMethods` in string methods
- PR #2787 Fix Broadcasting `None` to `cudf-series`
- PR #2794 Fix async race in NVCategory::get_value and get_value_bounds
- PR #2795 Fix java build/cast error
- PR #2496 Fix improper merge of two dataframes when names differ
- PR #2824 Fix issue with incorrect result when Numeric Series replace is called several times
- PR #2751 Replace value with null
- PR #2765 Fix Java inequality comparisons for string category
- PR #2818 Fix java join API to use new C++ join API
- PR #2841 Fix nvstrings.slice and slice_from for range (0,0)
- PR #2837 Fix join benchmark
- PR #2809 Add hash_df and group_split dispatch functions for dask
- PR #2843 Parquet reader: fix skip_rows when not aligned with page or row_group boundaries
- PR #2851 Deleted existing dask-cudf/record.txt
- PR #2854 Fix column creation from ephemeral objects exposing __cuda_array_interface__
- PR #2860 Fix boolean indexing when the result is a single row
- PR #2859 Fix tail method issue for string columns
- PR #2852 Fixed `cumsum()` and `cumprod()` on boolean series.
- PR #2865 DaskIO: Fix `read_csv` and `read_orc` when input is list of files
- PR #2750 Fixed casting values to cudf::bool8 so non-zero values always cast to true
- PR #2873 Fixed dask_cudf read_partition bug by generating ParquetDatasetPiece
- PR #2850 Fixes dask_cudf.read_parquet on partitioned datasets
- PR #2896 Properly handle `axis` string keywords in `concat`
- PR #2926 Update rounding algorithm to avoid using fmod
- PR #2968 Fix Java dependency loading when using NVTX
- PR #2963 Fix ORC writer uncompressed block indexing
- PR #2928 CSV Reader: Fix using `byte_range` for large datasets
- PR #2983 Fix sm_70+ race condition in gpu_unsnap
- PR #2964 ORC Writer: Segfault when writing mixed numeric and string columns
- PR #3007 Java: Remove unit test that frees RMM invalid pointer
- PR #3009 Fix orc reader RLEv2 patch position regression from PR #2507
- PR #3002 Fix CUDA invalid configuration errors reported after loading an ORC file without data
- PR #3035 Update update-version.sh for new docs locations
- PR #3038 Fix uninitialized stream parameter in device_table deleter
- PR #3064 Fixes groupby performance issue
- PR #3061 Add rmmInitialize to nvstrings gtests
- PR #3058 Fix UDF doc markdown formatting
- PR #3059 Add nvstrings python build instructions to contributing.md


# cuDF 0.9.0 (21 Aug 2019)

## New Features

- PR #1993 Add CUDA-accelerated series aggregations: mean, var, std
- PR #2111 IO Readers: Support memory buffer, file-like object, and URL inputs
- PR #2012 Add `reindex()` to DataFrame and Series
- PR #2097 Add GPU-accelerated AVRO reader
- PR #2098 Support binary ops on DFs and Series with mismatched indices
- PR #2160 Merge `dask-cudf` codebase into `cudf` repo
- PR #2149 CSV Reader: Add `hex` dtype for explicit hexadecimal parsing
- PR #2156 Add `upper_bound()` and `lower_bound()` for libcudf tables and `searchsorted()` for cuDF Series
- PR #2158 CSV Reader: Support single, non-list/dict argument for `dtype`
- PR #2177 CSV Reader: Add `parse_dates` parameter for explicit date inference
- PR #1744 cudf::apply_boolean_mask and cudf::drop_nulls support for cudf::table inputs (multi-column)
- PR #2196 Add `DataFrame.dropna()`
- PR #2197 CSV Writer: add `chunksize` parameter for `to_csv`
- PR #2215 `type_dispatcher` benchmark
- PR #2179 Add Java quantiles
- PR #2157 Add __array_function__ to DataFrame and Series
- PR #2212 Java support for ORC reader
- PR #2224 Add DataFrame isna, isnull, notna functions
- PR #2236 Add Series.drop_duplicates
- PR #2105 Add hash-based join benchmark
- PR #2316 Add unique, nunique, and value_counts for datetime columns
- PR #2337 Add Java support for slicing a ColumnVector
- PR #2049 Add cudf::merge (sorted merge)
- PR #2368 Full cudf+dask Parquet Support
- PR #2380 New cudf::is_sorted checks whether cudf::table is sorted
- PR #2356 Java column vector standard deviation support
- PR #2221 MultiIndex full indexing - Support iloc and wildcards for loc
- PR #2429 Java support for getting length of strings in a ColumnVector
- PR #2415 Add `value_counts` for series of any type
- PR #2446 Add __array_function__ for index
- PR #2437 ORC reader: Add 'use_np_dtypes' option
- PR #2382 Add CategoricalAccessor add, remove, rename, and ordering methods
- PR #2464 Native implement `__cuda_array_interface__` for Series/Index/Column objects
- PR #2425 Rolling window now accepts array-based user-defined functions
- PR #2442 Add __setitem__
- PR #2449 Java support for getting byte count of strings in a ColumnVector
- PR #2492 Add groupby.size() method
- PR #2358 Add cudf::nans_to_nulls: convert floating point column into bitmask
- PR #2489 Add drop argument to set_index
- PR #2491 Add Java bindings for ORC reader 'use_np_dtypes' option
- PR #2213 Support s/ms/us/ns DatetimeColumn time unit resolutions
- PR #2536 Add _constructor properties to Series and DataFrame

## Improvements

- PR #2103 Move old `column` and `bitmask` files into `legacy/` directory
- PR #2109 added name to Python column classes
- PR #1947 Cleanup serialization code
- PR #2125 More aggregate in java API
- PR #2127 Add in java Scalar tests
- PR #2088 Refactor of Python groupby code
- PR #2130 Java serialization and deserialization of tables.
- PR #2131 Chunk rows logic added to csv_writer
- PR #2129 Add functions in the Java API to support nullable column filtering
- PR #2165 made changes to get_dummies api for it to be available in MethodCache
- PR #2171 Add CodeCov integration, fix doc version, make --skip-tests work when invoking with source
- PR #2184 handle remote orc files for dask-cudf
- PR #2186 Add `getitem` and `getattr` style access to Rolling objects
- PR #2168 Use cudf.Column for CategoricalColumn's categories instead of a tuple
- PR #2193 DOC: cudf::type_dispatcher documentation for specializing dispatched functors
- PR #2199 Better java support for appending strings
- PR #2176 Added column dtype support for datetime, int8, int16 to csv_writer
- PR #2209 Matching `get_dummies` & `select_dtypes` behavior to pandas
- PR #2217 Updated Java bindings to use the new groupby API
- PR #2214 DOC: Update doc instructions to build/install `cudf` and `dask-cudf`
- PR #2220 Update Java bindings for reduction rename
- PR #2232 Move CodeCov upload from build script to Jenkins
- PR #2225 refactor to use libcudf for gathering columns in dataframes
- PR #2293 Improve join performance (faster compute_join_output_size)
- PR #2300 Create separate dask codeowners for dask-cudf codebase
- PR #2304 gdf_group_by_without_aggregations returns gdf_column
- PR #2309 Java readers: remove redundant copy of result pointers
- PR #2307 Add `black` and `isort` to style checker script
- PR #2345 Restore removal of old groupby implementation
- PR #2342 Improve `astype()` to operate all ways
- PR #2329 using libcudf cudf::copy for column deep copy
- PR #2344 DOC: docs on code formatting for contributors
- PR #2376 Add inoperative axis= and win_type= arguments to Rolling()
- PR #2378 remove dask for (de-)serialization of cudf objects
- PR #2353 Bump Arrow and Dask versions
- PR #2377 Replace `standard_python_slice` with just `slice.indices()`
- PR #2373 cudf.DataFrame enchancements & Series.values support
- PR #2392 Remove dlpack submodule; make cuDF's Cython API externally accessible
- PR #2430 Updated Java bindings to use the new unary API
- PR #2406 Moved all existing `table` related files to a `legacy/` directory
- PR #2350 Performance related changes to get_dummies
- PR #2420 Remove `cudautils.astype` and replace with `typecast.apply_cast`
- PR #2456 Small improvement to typecast utility
- PR #2458 Fix handling of thirdparty packages in `isort` config
- PR #2459 IO Readers: Consolidate all readers to use `datasource` class
- PR #2475 Exposed type_dispatcher.hpp, nvcategory_util.hpp and wrapper_types.hpp in the include folder
- PR #2484 Enabled building libcudf as a static library
- PR #2453 Streamline CUDA_REL environment variable
- PR #2483 Bundle Boost filesystem dependency in the Java jar
- PR #2486 Java API hash functions
- PR #2481 Adds the ignore_null_keys option to the java api
- PR #2490 Java api: support multiple aggregates for the same column
- PR #2510 Java api: uses table based apply_boolean_mask
- PR #2432 Use pandas formatting for console, html, and latex output
- PR #2573 Bump numba version to 0.45.1
- PR #2606 Fix references to notebooks-contrib

## Bug Fixes

- PR #2086 Fixed quantile api behavior mismatch in series & dataframe
- PR #2128 Add offset param to host buffer readers in java API.
- PR #2145 Work around binops validity checks for java
- PR #2146 Work around unary_math validity checks for java
- PR #2151 Fixes bug in cudf::copy_range where null_count was invalid
- PR #2139 matching to pandas describe behavior & fixing nan values issue
- PR #2161 Implicitly convert unsigned to signed integer types in binops
- PR #2154 CSV Reader: Fix bools misdetected as strings dtype
- PR #2178 Fix bug in rolling bindings where a view of an ephemeral column was being taken
- PR #2180 Fix issue with isort reordering `importorskip` below imports depending on them
- PR #2187 fix to honor dtype when numpy arrays are passed to columnops.as_column
- PR #2190 Fix issue in astype conversion of string column to 'str'
- PR #2208 Fix issue with calling `head()` on one row dataframe
- PR #2229 Propagate exceptions from Cython cdef functions
- PR #2234 Fix issue with local build script not properly building
- PR #2223 Fix CUDA invalid configuration errors reported after loading small compressed ORC files
- PR #2162 Setting is_unique and is_monotonic-related attributes
- PR #2244 Fix ORC RLEv2 delta mode decoding with nonzero residual delta width
- PR #2297 Work around `var/std` unsupported only at debug build
- PR #2302 Fixed java serialization corner case
- PR #2355 Handle float16 in binary operations
- PR #2311 Fix copy behaviour for GenericIndex
- PR #2349 Fix issues with String filter in java API
- PR #2323 Fix groupby on categoricals
- PR #2328 Ensure order is preserved in CategoricalAccessor._set_categories
- PR #2202 Fix issue with unary ops mishandling empty input
- PR #2326 Fix for bug in DLPack when reading multiple columns
- PR #2324 Fix cudf Docker build
- PR #2325 Fix ORC RLEv2 patched base mode decoding with nonzero patch width
- PR #2235 Fix get_dummies to be compatible with dask
- PR #2332 Zero initialize gdf_dtype_extra_info
- PR #2355 Handle float16 in binary operations
- PR #2360 Fix missing dtype handling in cudf.Series & columnops.as_column
- PR #2364 Fix quantile api and other trivial issues around it
- PR #2361 Fixed issue with `codes` of CategoricalIndex
- PR #2357 Fixed inconsistent type of index created with from_pandas vs direct construction
- PR #2389 Fixed Rolling __getattr__ and __getitem__ for offset based windows
- PR #2402 Fixed bug in valid mask computation in cudf::copy_if (apply_boolean_mask)
- PR #2401 Fix to a scalar datetime(of type Days) issue
- PR #2386 Correctly allocate output valids in groupby
- PR #2411 Fixed failures on binary op on single element string column
- PR #2422 Fix Pandas logical binary operation incompatibilites
- PR #2447 Fix CodeCov posting build statuses temporarily
- PR #2450 Fix erroneous null handling in `cudf.DataFrame`'s `apply_rows`
- PR #2470 Fix issues with empty strings and string categories (Java)
- PR #2471 Fix String Column Validity.
- PR #2481 Fix java validity buffer serialization
- PR #2485 Updated bytes calculation to use size_t to avoid overflow in column concat
- PR #2461 Fix groupby multiple aggregations same column
- PR #2514 Fix cudf::drop_nulls threshold handling in Cython
- PR #2516 Fix utilities include paths and meta.yaml header paths
- PR #2517 Fix device memory leak in to_dlpack tensor deleter
- PR #2431 Fix local build generated file ownerships
- PR #2511 Added import of orc, refactored exception handlers to not squash fatal exceptions
- PR #2527 Fix index and column input handling in dask_cudf read_parquet
- PR #2466 Fix `dataframe.query` returning null rows erroneously
- PR #2548 Orc reader: fix non-deterministic data decoding at chunk boundaries
- PR #2557 fix cudautils import in string.py
- PR #2521 Fix casting datetimes from/to the same resolution
- PR #2545 Fix MultiIndexes with datetime levels
- PR #2560 Remove duplicate `dlpack` definition in conda recipe
- PR #2567 Fix ColumnVector.fromScalar issues while dealing with null scalars
- PR #2565 Orc reader: fix incorrect data decoding of int64 data types
- PR #2577 Fix search benchmark compilation error by adding necessary header
- PR #2604 Fix a bug in copying.pyx:_normalize_types that upcasted int32 to int64


# cuDF 0.8.0 (27 June 2019)

## New Features

- PR #1524 Add GPU-accelerated JSON Lines parser with limited feature set
- PR #1569 Add support for Json objects to the JSON Lines reader
- PR #1622 Add Series.loc
- PR #1654 Add cudf::apply_boolean_mask: faster replacement for gdf_apply_stencil
- PR #1487 cython gather/scatter
- PR #1310 Implemented the slice/split functionality.
- PR #1630 Add Python layer to the GPU-accelerated JSON reader
- PR #1745 Add rounding of numeric columns via Numba
- PR #1772 JSON reader: add support for BytesIO and StringIO input
- PR #1527 Support GDF_BOOL8 in readers and writers
- PR #1819 Logical operators (AND, OR, NOT) for libcudf and cuDF
- PR #1813 ORC Reader: Add support for stripe selection
- PR #1828 JSON Reader: add suport for bool8 columns
- PR #1833 Add column iterator with/without nulls
- PR #1665 Add the point-in-polygon GIS function
- PR #1863 Series and Dataframe methods for all and any
- PR #1908 cudf::copy_range and cudf::fill for copying/assigning an index or range to a constant
- PR #1921 Add additional formats for typecasting to/from strings
- PR #1807 Add Series.dropna()
- PR #1987 Allow user defined functions in the form of ptx code to be passed to binops
- PR #1948 Add operator functions like `Series.add()` to DataFrame and Series
- PR #1954 Add skip test argument to GPU build script
- PR #2018 Add bindings for new groupby C++ API
- PR #1984 Add rolling window operations Series.rolling() and DataFrame.rolling()
- PR #1542 Python method and bindings for to_csv
- PR #1995 Add Java API
- PR #1998 Add google benchmark to cudf
- PR #1845 Add cudf::drop_duplicates, DataFrame.drop_duplicates
- PR #1652 Added `Series.where()` feature
- PR #2074 Java Aggregates, logical ops, and better RMM support
- PR #2140 Add a `cudf::transform` function
- PR #2068 Concatenation of different typed columns

## Improvements

- PR #1538 Replacing LesserRTTI with inequality_comparator
- PR #1703 C++: Added non-aggregating `insert` to `concurrent_unordered_map` with specializations to store pairs with a single atomicCAS when possible.
- PR #1422 C++: Added a RAII wrapper for CUDA streams
- PR #1701 Added `unique` method for stringColumns
- PR #1713 Add documentation for Dask-XGBoost
- PR #1666 CSV Reader: Improve performance for files with large number of columns
- PR #1725 Enable the ability to use a single column groupby as its own index
- PR #1759 Add an example showing simultaneous rolling averages to `apply_grouped` documentation
- PR #1746 C++: Remove unused code: `windowed_ops.cu`, `sorting.cu`, `hash_ops.cu`
- PR #1748 C++: Add `bool` nullability flag to `device_table` row operators
- PR #1764 Improve Numerical column: `mean_var` and `mean`
- PR #1767 Speed up Python unit tests
- PR #1770 Added build.sh script, updated CI scripts and documentation
- PR #1739 ORC Reader: Add more pytest coverage
- PR #1696 Added null support in `Series.replace()`.
- PR #1390 Added some basic utility functions for `gdf_column`'s
- PR #1791 Added general column comparison code for testing
- PR #1795 Add printing of git submodule info to `print_env.sh`
- PR #1796 Removing old sort based group by code and gdf_filter
- PR #1811 Added funtions for copying/allocating `cudf::table`s
- PR #1838 Improve columnops.column_empty so that it returns typed columns instead of a generic Column
- PR #1890 Add utils.get_dummies- a pandas-like wrapper around one_hot-encoding
- PR #1823 CSV Reader: default the column type to string for empty dataframes
- PR #1827 Create bindings for scalar-vector binops, and update one_hot_encoding to use them
- PR #1817 Operators now support different sized dataframes as long as they don't share different sized columns
- PR #1855 Transition replace_nulls to new C++ API and update corresponding Cython/Python code
- PR #1858 Add `std::initializer_list` constructor to `column_wrapper`
- PR #1846 C++ type-erased gdf_equal_columns test util; fix gdf_equal_columns logic error
- PR #1390 Added some basic utility functions for `gdf_column`s
- PR #1391 Tidy up bit-resolution-operation and bitmask class code
- PR #1882 Add iloc functionality to MultiIndex dataframes
- PR #1884 Rolling windows: general enhancements and better coverage for unit tests
- PR #1886 support GDF_STRING_CATEGORY columns in apply_boolean_mask, drop_nulls and other libcudf functions
- PR #1896 Improve performance of groupby with levels specified in dask-cudf
- PR #1915 Improve iloc performance for non-contiguous row selection
- PR #1859 Convert read_json into a C++ API
- PR #1919 Rename libcudf namespace gdf to namespace cudf
- PR #1850 Support left_on and right_on for DataFrame merge operator
- PR #1930 Specialize constructor for `cudf::bool8` to cast argument to `bool`
- PR #1938 Add default constructor for `column_wrapper`
- PR #1930 Specialize constructor for `cudf::bool8` to cast argument to `bool`
- PR #1952 consolidate libcudf public API headers in include/cudf
- PR #1949 Improved selection with boolmask using libcudf `apply_boolean_mask`
- PR #1956 Add support for nulls in `query()`
- PR #1973 Update `std::tuple` to `std::pair` in top-most libcudf APIs and C++ transition guide
- PR #1981 Convert read_csv into a C++ API
- PR #1868 ORC Reader: Support row index for speed up on small/medium datasets
- PR #1964 Added support for list-like types in Series.str.cat
- PR #2005 Use HTML5 details tag in bug report issue template
- PR #2003 Removed few redundant unit-tests from test_string.py::test_string_cat
- PR #1944 Groupby design improvements
- PR #2017 Convert `read_orc()` into a C++ API
- PR #2011 Convert `read_parquet()` into a C++ API
- PR #1756 Add documentation "10 Minutes to cuDF and dask_cuDF"
- PR #2034 Adding support for string columns concatenation using "add" binary operator
- PR #2042 Replace old "10 Minutes" guide with new guide for docs build process
- PR #2036 Make library of common test utils to speed up tests compilation
- PR #2022 Facilitating get_dummies to be a high level api too
- PR #2050 Namespace IO readers and add back free-form `read_xxx` functions
- PR #2104 Add a functional ``sort=`` keyword argument to groupby
- PR #2108 Add `find_and_replace` for StringColumn for replacing single values
- PR #1803 cuDF/CuPy interoperability documentation

## Bug Fixes

- PR #1465 Fix for test_orc.py and test_sparse_df.py test failures
- PR #1583 Fix underlying issue in `as_index()` that was causing `Series.quantile()` to fail
- PR #1680 Add errors= keyword to drop() to fix cudf-dask bug
- PR #1651 Fix `query` function on empty dataframe
- PR #1616 Fix CategoricalColumn to access categories by index instead of iteration
- PR #1660 Fix bug in `loc` when indexing with a column name (a string)
- PR #1683 ORC reader: fix timestamp conversion to UTC
- PR #1613 Improve CategoricalColumn.fillna(-1) performance
- PR #1642 Fix failure of CSV_TEST gdf_csv_test.SkiprowsNrows on multiuser systems
- PR #1709 Fix handling of `datetime64[ms]` in `dataframe.select_dtypes`
- PR #1704 CSV Reader: Add support for the plus sign in number fields
- PR #1687 CSV reader: return an empty dataframe for zero size input
- PR #1757 Concatenating columns with null columns
- PR #1755 Add col_level keyword argument to melt
- PR #1758 Fix df.set_index() when setting index from an empty column
- PR #1749 ORC reader: fix long strings of NULL values resulting in incorrect data
- PR #1742 Parquet Reader: Fix index column name to match PANDAS compat
- PR #1782 Update libcudf doc version
- PR #1783 Update conda dependencies
- PR #1786 Maintain the original series name in series.unique output
- PR #1760 CSV Reader: fix segfault when dtype list only includes columns from usecols list
- PR #1831 build.sh: Assuming python is in PATH instead of using PYTHON env var
- PR #1839 Raise an error instead of segfaulting when transposing a DataFrame with StringColumns
- PR #1840 Retain index correctly during merge left_on right_on
- PR #1825 cuDF: Multiaggregation Groupby Failures
- PR #1789 CSV Reader: Fix missing support for specifying `int8` and `int16` dtypes
- PR #1857 Cython Bindings: Handle `bool` columns while calling `column_view_from_NDArrays`
- PR #1849 Allow DataFrame support methods to pass arguments to the methods
- PR #1847 Fixed #1375 by moving the nvstring check into the wrapper function
- PR #1864 Fixing cudf reduction for POWER platform
- PR #1869 Parquet reader: fix Dask timestamps not matching with Pandas (convert to milliseconds)
- PR #1876 add dtype=bool for `any`, `all` to treat integer column correctly
- PR #1875 CSV reader: take NaN values into account in dtype detection
- PR #1873 Add column dtype checking for the all/any methods
- PR #1902 Bug with string iteration in _apply_basic_agg
- PR #1887 Fix for initialization issue in pq_read_arg,orc_read_arg
- PR #1867 JSON reader: add support for null/empty fields, including the 'null' literal
- PR #1891 Fix bug #1750 in string column comparison
- PR #1909 Support of `to_pandas()` of boolean series with null values
- PR #1923 Use prefix removal when two aggs are called on a SeriesGroupBy
- PR #1914 Zero initialize gdf_column local variables
- PR #1959 Add support for comparing boolean Series to scalar
- PR #1966 Ignore index fix in series append
- PR #1967 Compute index __sizeof__ only once for DataFrame __sizeof__
- PR #1977 Support CUDA installation in default system directories
- PR #1982 Fixes incorrect index name after join operation
- PR #1985 Implement `GDF_PYMOD`, a special modulo that follows python's sign rules
- PR #1991 Parquet reader: fix decoding of NULLs
- PR #1990 Fixes a rendering bug in the `apply_grouped` documentation
- PR #1978 Fix for values being filled in an empty dataframe
- PR #2001 Correctly create MultiColumn from Pandas MultiColumn
- PR #2006 Handle empty dataframe groupby construction for dask
- PR #1965 Parquet Reader: Fix duplicate index column when it's already in `use_cols`
- PR #2033 Add pip to conda environment files to fix warning
- PR #2028 CSV Reader: Fix reading of uncompressed files without a recognized file extension
- PR #2073 Fix an issue when gathering columns with NVCategory and nulls
- PR #2053 cudf::apply_boolean_mask return empty column for empty boolean mask
- PR #2066 exclude `IteratorTest.mean_var_output` test from debug build
- PR #2069 Fix JNI code to use read_csv and read_parquet APIs
- PR #2071 Fix bug with unfound transitive dependencies for GTests in Ubuntu 18.04
- PR #2089 Configure Sphinx to render params correctly
- PR #2091 Fix another bug with unfound transitive dependencies for `cudftestutils` in Ubuntu 18.04
- PR #2115 Just apply `--disable-new-dtags` instead of trying to define all the transitive dependencies
- PR #2106 Fix errors in JitCache tests caused by sharing of device memory between processes
- PR #2120 Fix errors in JitCache tests caused by running multiple threads on the same data
- PR #2102 Fix memory leak in groupby
- PR #2113 fixed typo in to_csv code example


# cudf 0.7.2 (16 May 2019)

## New Features

- PR #1735 Added overload for atomicAdd on int64. Streamlined implementation of custom atomic overloads.
- PR #1741 Add MultiIndex concatenation

## Bug Fixes

- PR #1718 Fix issue with SeriesGroupBy MultiIndex in dask-cudf
- PR #1734 Python: fix performance regression for groupby count() aggregations
- PR #1768 Cython: fix handling read only schema buffers in gpuarrow reader


# cudf 0.7.1 (11 May 2019)

## New Features

- PR #1702 Lazy load MultiIndex to return groupby performance to near optimal.

## Bug Fixes

- PR #1708 Fix handling of `datetime64[ms]` in `dataframe.select_dtypes`


# cuDF 0.7.0 (10 May 2019)

## New Features

- PR #982 Implement gdf_group_by_without_aggregations and gdf_unique_indices functions
- PR #1142 Add `GDF_BOOL` column type
- PR #1194 Implement overloads for CUDA atomic operations
- PR #1292 Implemented Bitwise binary ops AND, OR, XOR (&, |, ^)
- PR #1235 Add GPU-accelerated Parquet Reader
- PR #1335 Added local_dict arg in `DataFrame.query()`.
- PR #1282 Add Series and DataFrame.describe()
- PR #1356 Rolling windows
- PR #1381 Add DataFrame._get_numeric_data
- PR #1388 Add CODEOWNERS file to auto-request reviews based on where changes are made
- PR #1396 Add DataFrame.drop method
- PR #1413 Add DataFrame.melt method
- PR #1412 Add DataFrame.pop()
- PR #1419 Initial CSV writer function
- PR #1441 Add Series level cumulative ops (cumsum, cummin, cummax, cumprod)
- PR #1420 Add script to build and test on a local gpuCI image
- PR #1440 Add DatetimeColumn.min(), DatetimeColumn.max()
- PR #1455 Add Series.Shift via Numba kernel
- PR #1441 Add Series level cumulative ops (cumsum, cummin, cummax, cumprod)
- PR #1461 Add Python coverage test to gpu build
- PR #1445 Parquet Reader: Add selective reading of rows and row group
- PR #1532 Parquet Reader: Add support for INT96 timestamps
- PR #1516 Add Series and DataFrame.ndim
- PR #1556 Add libcudf C++ transition guide
- PR #1466 Add GPU-accelerated ORC Reader
- PR #1565 Add build script for nightly doc builds
- PR #1508 Add Series isna, isnull, and notna
- PR #1456 Add Series.diff() via Numba kernel
- PR #1588 Add Index `astype` typecasting
- PR #1301 MultiIndex support
- PR #1599 Level keyword supported in groupby
- PR #929 Add support operations to dataframe
- PR #1609 Groupby accept list of Series
- PR #1658 Support `group_keys=True` keyword in groupby method

## Improvements

- PR #1531 Refactor closures as private functions in gpuarrow
- PR #1404 Parquet reader page data decoding speedup
- PR #1076 Use `type_dispatcher` in join, quantiles, filter, segmented sort, radix sort and hash_groupby
- PR #1202 Simplify README.md
- PR #1149 CSV Reader: Change convertStrToValue() functions to `__device__` only
- PR #1238 Improve performance of the CUDA trie used in the CSV reader
- PR #1245 Use file cache for JIT kernels
- PR #1278 Update CONTRIBUTING for new conda environment yml naming conventions
- PR #1163 Refactored UnaryOps. Reduced API to two functions: `gdf_unary_math` and `gdf_cast`. Added `abs`, `-`, and `~` ops. Changed bindings to Cython
- PR #1284 Update docs version
- PR #1287 add exclude argument to cudf.select_dtype function
- PR #1286 Refactor some of the CSV Reader kernels into generic utility functions
- PR #1291 fillna in `Series.to_gpu_array()` and `Series.to_array()` can accept the scalar too now.
- PR #1005 generic `reduction` and `scan` support
- PR #1349 Replace modernGPU sort join with thrust.
- PR #1363 Add a dataframe.mean(...) that raises NotImplementedError to satisfy `dask.dataframe.utils.is_dataframe_like`
- PR #1319 CSV Reader: Use column wrapper for gdf_column output alloc/dealloc
- PR #1376 Change series quantile default to linear
- PR #1399 Replace CFFI bindings for NVTX functions with Cython bindings
- PR #1389 Refactored `set_null_count()`
- PR #1386 Added macros `GDF_TRY()`, `CUDF_TRY()` and `ASSERT_CUDF_SUCCEEDED()`
- PR #1435 Rework CMake and conda recipes to depend on installed libraries
- PR #1391 Tidy up bit-resolution-operation and bitmask class code
- PR #1439 Add cmake variable to enable compiling CUDA code with -lineinfo
- PR #1462 Add ability to read parquet files from arrow::io::RandomAccessFile
- PR #1453 Convert CSV Reader CFFI to Cython
- PR #1479 Convert Parquet Reader CFFI to Cython
- PR #1397 Add a utility function for producing an overflow-safe kernel launch grid configuration
- PR #1382 Add GPU parsing of nested brackets to cuIO parsing utilities
- PR #1481 Add cudf::table constructor to allocate a set of `gdf_column`s
- PR #1484 Convert GroupBy CFFI to Cython
- PR #1463 Allow and default melt keyword argument var_name to be None
- PR #1486 Parquet Reader: Use device_buffer rather than device_ptr
- PR #1525 Add cudatoolkit conda dependency
- PR #1520 Renamed `src/dataframe` to `src/table` and moved `table.hpp`. Made `types.hpp` to be type declarations only.
- PR #1492 Convert transpose CFFI to Cython
- PR #1495 Convert binary and unary ops CFFI to Cython
- PR #1503 Convert sorting and hashing ops CFFI to Cython
- PR #1522 Use latest release version in update-version CI script
- PR #1533 Remove stale join CFFI, fix memory leaks in join Cython
- PR #1521 Added `row_bitmask` to compute bitmask for rows of a table. Merged `valids_ops.cu` and `bitmask_ops.cu`
- PR #1553 Overload `hash_row` to avoid using intial hash values. Updated `gdf_hash` to select between overloads
- PR #1585 Updated `cudf::table` to maintain own copy of wrapped `gdf_column*`s
- PR #1559 Add `except +` to all Cython function definitions to catch C++ exceptions properly
- PR #1617 `has_nulls` and `column_dtypes` for `cudf::table`
- PR #1590 Remove CFFI from the build / install process entirely
- PR #1536 Convert gpuarrow CFFI to Cython
- PR #1655 Add `Column._pointer` as a way to access underlying `gdf_column*` of a `Column`
- PR #1655 Update readme conda install instructions for cudf version 0.6 and 0.7


## Bug Fixes

- PR #1233 Fix dtypes issue while adding the column to `str` dataframe.
- PR #1254 CSV Reader: fix data type detection for floating-point numbers in scientific notation
- PR #1289 Fix looping over each value instead of each category in concatenation
- PR #1293 Fix Inaccurate error message in join.pyx
- PR #1308 Add atomicCAS overload for `int8_t`, `int16_t`
- PR #1317 Fix catch polymorphic exception by reference in ipc.cu
- PR #1325 Fix dtype of null bitmasks to int8
- PR #1326 Update build documentation to use -DCMAKE_CXX11_ABI=ON
- PR #1334 Add "na_position" argument to CategoricalColumn sort_by_values
- PR #1321 Fix out of bounds warning when checking Bzip2 header
- PR #1359 Add atomicAnd/Or/Xor for integers
- PR #1354 Fix `fillna()` behaviour when replacing values with different dtypes
- PR #1347 Fixed core dump issue while passing dict_dtypes without column names in `cudf.read_csv()`
- PR #1379 Fixed build failure caused due to error: 'col_dtype' may be used uninitialized
- PR #1392 Update cudf Dockerfile and package_versions.sh
- PR #1385 Added INT8 type to `_schema_to_dtype` for use in GpuArrowReader
- PR #1393 Fixed a bug in `gdf_count_nonzero_mask()` for the case of 0 bits to count
- PR #1395 Update CONTRIBUTING to use the environment variable CUDF_HOME
- PR #1416 Fix bug at gdf_quantile_exact and gdf_quantile_appox
- PR #1421 Fix remove creation of series multiple times during `add_column()`
- PR #1405 CSV Reader: Fix memory leaks on read_csv() failure
- PR #1328 Fix CategoricalColumn to_arrow() null mask
- PR #1433 Fix NVStrings/categories includes
- PR #1432 Update NVStrings to 0.7.* to coincide with 0.7 development
- PR #1483 Modify CSV reader to avoid cropping blank quoted characters in non-string fields
- PR #1446 Merge 1275 hotfix from master into branch-0.7
- PR #1447 Fix legacy groupby apply docstring
- PR #1451 Fix hash join estimated result size is not correct
- PR #1454 Fix local build script improperly change directory permissions
- PR #1490 Require Dask 1.1.0+ for `is_dataframe_like` test or skip otherwise.
- PR #1491 Use more specific directories & groups in CODEOWNERS
- PR #1497 Fix Thrust issue on CentOS caused by missing default constructor of host_vector elements
- PR #1498 Add missing include guard to device_atomics.cuh and separated DEVICE_ATOMICS_TEST
- PR #1506 Fix csv-write call to updated NVStrings method
- PR #1510 Added nvstrings `fillna()` function
- PR #1507 Parquet Reader: Default string data to GDF_STRING
- PR #1535 Fix doc issue to ensure correct labelling of cudf.series
- PR #1537 Fix `undefined reference` link error in HashPartitionTest
- PR #1548 Fix ci/local/build.sh README from using an incorrect image example
- PR #1551 CSV Reader: Fix integer column name indexing
- PR #1586 Fix broken `scalar_wrapper::operator==`
- PR #1591 ORC/Parquet Reader: Fix missing import for FileNotFoundError exception
- PR #1573 Parquet Reader: Fix crash due to clash with ORC reader datasource
- PR #1607 Revert change of `column.to_dense_buffer` always return by copy for performance concerns
- PR #1618 ORC reader: fix assert & data output when nrows/skiprows isn't aligned to stripe boundaries
- PR #1631 Fix failure of TYPES_TEST on some gcc-7 based systems.
- PR #1641 CSV Reader: Fix skip_blank_lines behavior with Windows line terminators (\r\n)
- PR #1648 ORC reader: fix non-deterministic output when skiprows is non-zero
- PR #1676 Fix groupby `as_index` behaviour with `MultiIndex`
- PR #1659 Fix bug caused by empty groupbys and multiindex slicing throwing exceptions
- PR #1656 Correct Groupby failure in dask when un-aggregable columns are left in dataframe.
- PR #1689 Fix groupby performance regression
- PR #1694 Add Cython as a runtime dependency since it's required in `setup.py`


# cuDF 0.6.1 (25 Mar 2019)

## Bug Fixes

- PR #1275 Fix CentOS exception in DataFrame.hash_partition from using value "returned" by a void function


# cuDF 0.6.0 (22 Mar 2019)

## New Features

- PR #760 Raise `FileNotFoundError` instead of `GDF_FILE_ERROR` in `read_csv` if the file does not exist
- PR #539 Add Python bindings for replace function
- PR #823 Add Doxygen configuration to enable building HTML documentation for libcudf C/C++ API
- PR #807 CSV Reader: Add byte_range parameter to specify the range in the input file to be read
- PR #857 Add Tail method for Series/DataFrame and update Head method to use iloc
- PR #858 Add series feature hashing support
- PR #871 CSV Reader: Add support for NA values, including user specified strings
- PR #893 Adds PyArrow based parquet readers / writers to Python, fix category dtype handling, fix arrow ingest buffer size issues
- PR #867 CSV Reader: Add support for ignoring blank lines and comment lines
- PR #887 Add Series digitize method
- PR #895 Add Series groupby
- PR #898 Add DataFrame.groupby(level=0) support
- PR #920 Add feather, JSON, HDF5 readers / writers from PyArrow / Pandas
- PR #888 CSV Reader: Add prefix parameter for column names, used when parsing without a header
- PR #913 Add DLPack support: convert between cuDF DataFrame and DLTensor
- PR #939 Add ORC reader from PyArrow
- PR #918 Add Series.groupby(level=0) support
- PR #906 Add binary and comparison ops to DataFrame
- PR #958 Support unary and binary ops on indexes
- PR #964 Add `rename` method to `DataFrame`, `Series`, and `Index`
- PR #985 Add `Series.to_frame` method
- PR #985 Add `drop=` keyword to reset_index method
- PR #994 Remove references to pygdf
- PR #990 Add external series groupby support
- PR #988 Add top-level merge function to cuDF
- PR #992 Add comparison binaryops to DateTime columns
- PR #996 Replace relative path imports with absolute paths in tests
- PR #995 CSV Reader: Add index_col parameter to specify the column name or index to be used as row labels
- PR #1004 Add `from_gpu_matrix` method to DataFrame
- PR #997 Add property index setter
- PR #1007 Replace relative path imports with absolute paths in cudf
- PR #1013 select columns with df.columns
- PR #1016 Rename Series.unique_count() to nunique() to match pandas API
- PR #947 Prefixsum to handle nulls and float types
- PR #1029 Remove rest of relative path imports
- PR #1021 Add filtered selection with assignment for Dataframes
- PR #872 Adding NVCategory support to cudf apis
- PR #1052 Add left/right_index and left/right_on keywords to merge
- PR #1091 Add `indicator=` and `suffixes=` keywords to merge
- PR #1107 Add unsupported keywords to Series.fillna
- PR #1032 Add string support to cuDF python
- PR #1136 Removed `gdf_concat`
- PR #1153 Added function for getting the padded allocation size for valid bitmask
- PR #1148 Add cudf.sqrt for dataframes and Series
- PR #1159 Add Python bindings for libcudf dlpack functions
- PR #1155 Add __array_ufunc__ for DataFrame and Series for sqrt
- PR #1168 to_frame for series accepts a name argument


## Improvements

- PR #1218 Add dask-cudf page to API docs
- PR #892 Add support for heterogeneous types in binary ops with JIT
- PR #730 Improve performance of `gdf_table` constructor
- PR #561 Add Doxygen style comments to Join CUDA functions
- PR #813 unified libcudf API functions by replacing gpu_ with gdf_
- PR #822 Add support for `__cuda_array_interface__` for ingest
- PR #756 Consolidate common helper functions from unordered map and multimap
- PR #753 Improve performance of groupby sum and average, especially for cases with few groups.
- PR #836 Add ingest support for arrow chunked arrays in Column, Series, DataFrame creation
- PR #763 Format doxygen comments for csv_read_arg struct
- PR #532 CSV Reader: Use type dispatcher instead of switch block
- PR #694 Unit test utilities improvements
- PR #878 Add better indexing to Groupby
- PR #554 Add `empty` method and `is_monotonic` attribute to `Index`
- PR #1040 Fixed up Doxygen comment tags
- PR #909 CSV Reader: Avoid host->device->host copy for header row data
- PR #916 Improved unit testing and error checking for `gdf_column_concat`
- PR #941 Replace `numpy` call in `Series.hash_encode` with `numba`
- PR #942 Added increment/decrement operators for wrapper types
- PR #943 Updated `count_nonzero_mask` to return `num_rows` when the mask is null
- PR #952 Added trait to map C++ type to `gdf_dtype`
- PR #966 Updated RMM submodule.
- PR #998 Add IO reader/writer modules to API docs, fix for missing cudf.Series docs
- PR #1017 concatenate along columns for Series and DataFrames
- PR #1002 Support indexing a dataframe with another boolean dataframe
- PR #1018 Better concatenation for Series and Dataframes
- PR #1036 Use Numpydoc style docstrings
- PR #1047 Adding gdf_dtype_extra_info to gdf_column_view_augmented
- PR #1054 Added default ctor to SerialTrieNode to overcome Thrust issue in CentOS7 + CUDA10
- PR #1024 CSV Reader: Add support for hexadecimal integers in integral-type columns
- PR #1033 Update `fillna()` to use libcudf function `gdf_replace_nulls`
- PR #1066 Added inplace assignment for columns and select_dtypes for dataframes
- PR #1026 CSV Reader: Change the meaning and type of the quoting parameter to match Pandas
- PR #1100 Adds `CUDF_EXPECTS` error-checking macro
- PR #1092 Fix select_dtype docstring
- PR #1111 Added cudf::table
- PR #1108 Sorting for datetime columns
- PR #1120 Return a `Series` (not a `Column`) from `Series.cat.set_categories()`
- PR #1128 CSV Reader: The last data row does not need to be line terminated
- PR #1183 Bump Arrow version to 0.12.1
- PR #1208 Default to CXX11_ABI=ON
- PR #1252 Fix NVStrings dependencies for cuda 9.2 and 10.0
- PR #2037 Optimize the existing `gather` and `scatter` routines in `libcudf`

## Bug Fixes

- PR #821 Fix flake8 issues revealed by flake8 update
- PR #808 Resolved renamed `d_columns_valids` variable name
- PR #820 CSV Reader: fix the issue where reader adds additional rows when file uses \r\n as a line terminator
- PR #780 CSV Reader: Fix scientific notation parsing and null values for empty quotes
- PR #815 CSV Reader: Fix data parsing when tabs are present in the input CSV file
- PR #850 Fix bug where left joins where the left df has 0 rows causes a crash
- PR #861 Fix memory leak by preserving the boolean mask index
- PR #875 Handle unnamed indexes in to/from arrow functions
- PR #877 Fix ingest of 1 row arrow tables in from arrow function
- PR #876 Added missing `<type_traits>` include
- PR #889 Deleted test_rmm.py which has now moved to RMM repo
- PR #866 Merge v0.5.1 numpy ABI hotfix into 0.6
- PR #917 value_counts return int type on empty columns
- PR #611 Renamed `gdf_reduce_optimal_output_size()` -> `gdf_reduction_get_intermediate_output_size()`
- PR #923 fix index for negative slicing for cudf dataframe and series
- PR #927 CSV Reader: Fix category GDF_CATEGORY hashes not being computed properly
- PR #921 CSV Reader: Fix parsing errors with delim_whitespace, quotations in the header row, unnamed columns
- PR #933 Fix handling objects of all nulls in series creation
- PR #940 CSV Reader: Fix an issue where the last data row is missing when using byte_range
- PR #945 CSV Reader: Fix incorrect datetime64 when milliseconds or space separator are used
- PR #959 Groupby: Problem with column name lookup
- PR #950 Converting dataframe/recarry with non-contiguous arrays
- PR #963 CSV Reader: Fix another issue with missing data rows when using byte_range
- PR #999 Fix 0 sized kernel launches and empty sort_index exception
- PR #993 Fix dtype in selecting 0 rows from objects
- PR #1009 Fix performance regression in `to_pandas` method on DataFrame
- PR #1008 Remove custom dask communication approach
- PR #1001 CSV Reader: Fix a memory access error when reading a large (>2GB) file with date columns
- PR #1019 Binary Ops: Fix error when one input column has null mask but other doesn't
- PR #1014 CSV Reader: Fix false positives in bool value detection
- PR #1034 CSV Reader: Fix parsing floating point precision and leading zero exponents
- PR #1044 CSV Reader: Fix a segfault when byte range aligns with a page
- PR #1058 Added support for `DataFrame.loc[scalar]`
- PR #1060 Fix column creation with all valid nan values
- PR #1073 CSV Reader: Fix an issue where a column name includes the return character
- PR #1090 Updating Doxygen Comments
- PR #1080 Fix dtypes returned from loc / iloc because of lists
- PR #1102 CSV Reader: Minor fixes and memory usage improvements
- PR #1174: Fix release script typo
- PR #1137 Add prebuild script for CI
- PR #1118 Enhanced the `DataFrame.from_records()` feature
- PR #1129 Fix join performance with index parameter from using numpy array
- PR #1145 Issue with .agg call on multi-column dataframes
- PR #908 Some testing code cleanup
- PR #1167 Fix issue with null_count not being set after inplace fillna()
- PR #1184 Fix iloc performance regression
- PR #1185 Support left_on/right_on and also on=str in merge
- PR #1200 Fix allocating bitmasks with numba instead of rmm in allocate_mask function
- PR #1213 Fix bug with csv reader requesting subset of columns using wrong datatype
- PR #1223 gpuCI: Fix label on rapidsai channel on gpu build scripts
- PR #1242 Add explicit Thrust exec policy to fix NVCATEGORY_TEST segfault on some platforms
- PR #1246 Fix categorical tests that failed due to bad implicit type conversion
- PR #1255 Fix overwriting conda package main label uploads
- PR #1259 Add dlpack includes to pip build


# cuDF 0.5.1 (05 Feb 2019)

## Bug Fixes

- PR #842 Avoid using numpy via cimport to prevent ABI issues in Cython compilation


# cuDF 0.5.0 (28 Jan 2019)

## New Features

- PR #722 Add bzip2 decompression support to `read_csv()`
- PR #693 add ZLIB-based GZIP/ZIP support to `read_csv_strings()`
- PR #411 added null support to gdf_order_by (new API) and cudf_table::sort
- PR #525 Added GitHub Issue templates for bugs, documentation, new features, and questions
- PR #501 CSV Reader: Add support for user-specified decimal point and thousands separator to read_csv_strings()
- PR #455 CSV Reader: Add support for user-specified decimal point and thousands separator to read_csv()
- PR #439 add `DataFrame.drop` method similar to pandas
- PR #356 add `DataFrame.transpose` method and `DataFrame.T` property similar to pandas
- PR #505 CSV Reader: Add support for user-specified boolean values
- PR #350 Implemented Series replace function
- PR #490 Added print_env.sh script to gather relevant environment details when reporting cuDF issues
- PR #474 add ZLIB-based GZIP/ZIP support to `read_csv()`
- PR #547 Added melt similar to `pandas.melt()`
- PR #491 Add CI test script to check for updates to CHANGELOG.md in PRs
- PR #550 Add CI test script to check for style issues in PRs
- PR #558 Add CI scripts for cpu-based conda and gpu-based test builds
- PR #524 Add Boolean Indexing
- PR #564 Update python `sort_values` method to use updated libcudf `gdf_order_by` API
- PR #509 CSV Reader: Input CSV file can now be passed in as a text or a binary buffer
- PR #607 Add `__iter__` and iteritems to DataFrame class
- PR #643 added a new api gdf_replace_nulls that allows a user to replace nulls in a column

## Improvements

- PR #426 Removed sort-based groupby and refactored existing groupby APIs. Also improves C++/CUDA compile time.
- PR #461 Add `CUDF_HOME` variable in README.md to replace relative pathing.
- PR #472 RMM: Created centralized rmm::device_vector alias and rmm::exec_policy
- PR #500 Improved the concurrent hash map class to support partitioned (multi-pass) hash table building.
- PR #454 Improve CSV reader docs and examples
- PR #465 Added templated C++ API for RMM to avoid explicit cast to `void**`
- PR #513 `.gitignore` tweaks
- PR #521 Add `assert_eq` function for testing
- PR #502 Simplify Dockerfile for local dev, eliminate old conda/pip envs
- PR #549 Adds `-rdynamic` compiler flag to nvcc for Debug builds
- PR #472 RMM: Created centralized rmm::device_vector alias and rmm::exec_policy
- PR #577 Added external C++ API for scatter/gather functions
- PR #500 Improved the concurrent hash map class to support partitioned (multi-pass) hash table building
- PR #583 Updated `gdf_size_type` to `int`
- PR #500 Improved the concurrent hash map class to support partitioned (multi-pass) hash table building
- PR #617 Added .dockerignore file. Prevents adding stale cmake cache files to the docker container
- PR #658 Reduced `JOIN_TEST` time by isolating overflow test of hash table size computation
- PR #664 Added Debuging instructions to README
- PR #651 Remove noqa marks in `__init__.py` files
- PR #671 CSV Reader: uncompressed buffer input can be parsed without explicitly specifying compression as None
- PR #684 Make RMM a submodule
- PR #718 Ensure sum, product, min, max methods pandas compatibility on empty datasets
- PR #720 Refactored Index classes to make them more Pandas-like, added CategoricalIndex
- PR #749 Improve to_arrow and from_arrow Pandas compatibility
- PR #766 Remove TravisCI references, remove unused variables from CMake, fix ARROW_VERSION in Cmake
- PR #773 Add build-args back to Dockerfile and handle dependencies based on environment yml file
- PR #781 Move thirdparty submodules to root and symlink in /cpp
- PR #843 Fix broken cudf/python API examples, add new methods to the API index

## Bug Fixes

- PR #569 CSV Reader: Fix days being off-by-one when parsing some dates
- PR #531 CSV Reader: Fix incorrect parsing of quoted numbers
- PR #465 Added templated C++ API for RMM to avoid explicit cast to `void**`
- PR #473 Added missing <random> include
- PR #478 CSV Reader: Add api support for auto column detection, header, mangle_dupe_cols, usecols
- PR #495 Updated README to correct where cffi pytest should be executed
- PR #501 Fix the intermittent segfault caused by the `thousands` and `compression` parameters in the csv reader
- PR #502 Simplify Dockerfile for local dev, eliminate old conda/pip envs
- PR #512 fix bug for `on` parameter in `DataFrame.merge` to allow for None or single column name
- PR #511 Updated python/cudf/bindings/join.pyx to fix cudf merge printing out dtypes
- PR #513 `.gitignore` tweaks
- PR #521 Add `assert_eq` function for testing
- PR #537 Fix CMAKE_CUDA_STANDARD_REQURIED typo in CMakeLists.txt
- PR #447 Fix silent failure in initializing DataFrame from generator
- PR #545 Temporarily disable csv reader thousands test to prevent segfault (test re-enabled in PR #501)
- PR #559 Fix Assertion error while using `applymap` to change the output dtype
- PR #575 Update `print_env.sh` script to better handle missing commands
- PR #612 Prevent an exception from occuring with true division on integer series.
- PR #630 Fix deprecation warning for `pd.core.common.is_categorical_dtype`
- PR #622 Fix Series.append() behaviour when appending values with different numeric dtype
- PR #603 Fix error while creating an empty column using None.
- PR #673 Fix array of strings not being caught in from_pandas
- PR #644 Fix return type and column support of dataframe.quantile()
- PR #634 Fix create `DataFrame.from_pandas()` with numeric column names
- PR #654 Add resolution check for GDF_TIMESTAMP in Join
- PR #648 Enforce one-to-one copy required when using `numba>=0.42.0`
- PR #645 Fix cmake build type handling not setting debug options when CMAKE_BUILD_TYPE=="Debug"
- PR #669 Fix GIL deadlock when launching multiple python threads that make Cython calls
- PR #665 Reworked the hash map to add a way to report the destination partition for a key
- PR #670 CMAKE: Fix env include path taking precedence over libcudf source headers
- PR #674 Check for gdf supported column types
- PR #677 Fix 'gdf_csv_test_Dates' gtest failure due to missing nrows parameter
- PR #604 Fix the parsing errors while reading a csv file using `sep` instead of `delimiter`.
- PR #686 Fix converting nulls to NaT values when converting Series to Pandas/Numpy
- PR #689 CSV Reader: Fix behavior with skiprows+header to match pandas implementation
- PR #691 Fixes Join on empty input DFs
- PR #706 CSV Reader: Fix broken dtype inference when whitespace is in data
- PR #717 CSV reader: fix behavior when parsing a csv file with no data rows
- PR #724 CSV Reader: fix build issue due to parameter type mismatch in a std::max call
- PR #734 Prevents reading undefined memory in gpu_expand_mask_bits numba kernel
- PR #747 CSV Reader: fix an issue where CUDA allocations fail with some large input files
- PR #750 Fix race condition for handling NVStrings in CMake
- PR #719 Fix merge column ordering
- PR #770 Fix issue where RMM submodule pointed to wrong branch and pin other to correct branches
- PR #778 Fix hard coded ABI off setting
- PR #784 Update RMM submodule commit-ish and pip paths
- PR #794 Update `rmm::exec_policy` usage to fix segmentation faults when used as temprory allocator.
- PR #800 Point git submodules to branches of forks instead of exact commits


# cuDF 0.4.0 (05 Dec 2018)

## New Features

- PR #398 add pandas-compatible `DataFrame.shape()` and `Series.shape()`
- PR #394 New documentation feature "10 Minutes to cuDF"
- PR #361 CSV Reader: Add support for strings with delimiters

## Improvements

 - PR #436 Improvements for type_dispatcher and wrapper structs
 - PR #429 Add CHANGELOG.md (this file)
 - PR #266 use faster CUDA-accelerated DataFrame column/Series concatenation.
 - PR #379 new C++ `type_dispatcher` reduces code complexity in supporting many data types.
 - PR #349 Improve performance for creating columns from memoryview objects
 - PR #445 Update reductions to use type_dispatcher. Adds integer types support to sum_of_squares.
 - PR #448 Improve installation instructions in README.md
 - PR #456 Change default CMake build to Release, and added option for disabling compilation of tests

## Bug Fixes

 - PR #444 Fix csv_test CUDA too many resources requested fail.
 - PR #396 added missing output buffer in validity tests for groupbys.
 - PR #408 Dockerfile updates for source reorganization
 - PR #437 Add cffi to Dockerfile conda env, fixes "cannot import name 'librmm'"
 - PR #417 Fix `map_test` failure with CUDA 10
 - PR #414 Fix CMake installation include file paths
 - PR #418 Properly cast string dtypes to programmatic dtypes when instantiating columns
 - PR #427 Fix and tests for Concatenation illegal memory access with nulls


# cuDF 0.3.0 (23 Nov 2018)

## New Features

 - PR #336 CSV Reader string support

## Improvements

 - PR #354 source code refactored for better organization. CMake build system overhaul. Beginning of transition to Cython bindings.
 - PR #290 Add support for typecasting to/from datetime dtype
 - PR #323 Add handling pyarrow boolean arrays in input/out, add tests
 - PR #325 GDF_VALIDITY_UNSUPPORTED now returned for algorithms that don't support non-empty valid bitmasks
 - PR #381 Faster InputTooLarge Join test completes in ms rather than minutes.
 - PR #373 .gitignore improvements
 - PR #367 Doc cleanup & examples for DataFrame methods
 - PR #333 Add Rapids Memory Manager documentation
 - PR #321 Rapids Memory Manager adds file/line location logging and convenience macros
 - PR #334 Implement DataFrame `__copy__` and `__deepcopy__`
 - PR #271 Add NVTX ranges to pygdf
 - PR #311 Document system requirements for conda install

## Bug Fixes

 - PR #337 Retain index on `scale()` function
 - PR #344 Fix test failure due to PyArrow 0.11 Boolean handling
 - PR #364 Remove noexcept from managed_allocator;  CMakeLists fix for NVstrings
 - PR #357 Fix bug that made all series be considered booleans for indexing
 - PR #351 replace conda env configuration for developers
 - PRs #346 #360 Fix CSV reading of negative numbers
 - PR #342 Fix CMake to use conda-installed nvstrings
 - PR #341 Preserve categorical dtype after groupby aggregations
 - PR #315 ReadTheDocs build update to fix missing libcuda.so
 - PR #320 FIX out-of-bounds access error in reductions.cu
 - PR #319 Fix out-of-bounds memory access in libcudf count_valid_bits
 - PR #303 Fix printing empty dataframe


# cuDF 0.2.0 and cuDF 0.1.0

These were initial releases of cuDF based on previously separate pyGDF and libGDF libraries.<|MERGE_RESOLUTION|>--- conflicted
+++ resolved
@@ -96,11 +96,8 @@
 - PR #4191 Porting sort.pyx to use new libcudf APIs
 - PR #4196 reduce CHANGELOG.md merge conflicts
 - PR #4197 Added notebook testing to gpuCI gpu build
-<<<<<<< HEAD
 - PR #4204 Port nvtext create-ngrams function
-=======
 - PR #4219 Port dlpack.pyx to use new libcudf APIs
->>>>>>> 6228b8b8
 - PR #4225 Remove stale notebooks
 - PR #4223 Fix a few of the Cython warnings
 - PR #4234 Add BUILD_LEGACY_TESTS cmake option
