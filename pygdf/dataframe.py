# Copyright (c) 2018, NVIDIA CORPORATION.

from __future__ import print_function, division

import inspect
import random
from collections import OrderedDict
import warnings

import numpy as np
import pandas as pd
import pyarrow as pa

from numba import cuda
from numba.cuda.cudadrv.devicearray import DeviceNDArray

from . import cudautils, formatting, queryutils, applyutils, utils, _gdf
from .index import GenericIndex, Index, RangeIndex
from .series import Series
from .column import Column
from .settings import NOTSET, settings
from .serialize import register_distributed_serializer
from .categorical import CategoricalColumn
from .datetime import DatetimeColumn
from .numerical import NumericalColumn
from .buffer import Buffer


class DataFrame(object):
    """
    A GPU Dataframe object.

    Examples
    --------

    Build dataframe with `__setitem__`

    >>> from pygdf.dataframe import DataFrame
    >>> df = DataFrame()
    >>> df['key'] = [0, 1, 2, 3, 4]
    >>> df['val'] = [float(i + 10) for i in range(5)]  # insert column
    >>> df
      key val
    0 0   10.0
    1 1   11.0
    2 2   12.0
    3 3   13.0
    4 4   14.0
    >>> len(df)
    5

    Build dataframe with initializer

    >>> import numpy as np
    >>> df2 = DataFrame([('a', np.arange(10)),
    ...                  ('b', np.random.random(10))])
    >>> df2
      a b
    0 0 0.777831724018
    1 1 0.604480034669
    2 2 0.664111858618
    3 3 0.887777513028
    4 4 0.55838311246
    [5 more rows]

    Convert from a Pandas DataFrame.

    >>> import pandas as pd
    >>> from pygdf.dataframe import DataFrame
    >>> pdf = pd.DataFrame({'a': [0, 1, 2, 3],
    ...                     'b': [0.1, 0.2, None, 0.3]})
    >>> pdf
    a    b
    0  0  0.1
    1  1  0.2
    2  2  NaN
    3  3  0.3
    >>> df = DataFrame.from_pandas(pdf)
    >>> df
    a b
    0 0 0.1
    1 1 0.2
    2 2 nan
    3 3 0.3
    """

    def __init__(self, name_series=None, index=None):
        if index is None:
            index = RangeIndex(start=0)
        self._index = index
        self._size = len(index)
        self._cols = OrderedDict()
        # has initializer?
        if name_series is not None:
            if isinstance(name_series, dict):
                name_series = name_series.items()
            for k, series in name_series:
                self.add_column(k, series, forceindex=index is not None)

    def serialize(self, serialize):
        header = {}
        frames = []
        header['index'], index_frames = serialize(self._index)
        header['index_frame_count'] = len(index_frames)
        frames.extend(index_frames)
        # Use the column directly to avoid duplicating the index
        columns = [col._column for col in self._cols.values()]
        serialized_columns = zip(*map(serialize, columns))
        header['columns'], column_frames = serialized_columns
        header['column_names'] = tuple(self._cols)
        for f in column_frames:
            frames.extend(f)
        return header, frames

    @classmethod
    def deserialize(cls, deserialize, header, frames):
        # Reconstruct the index
        index_header = header['index']
        index_frames = frames[:header['index_frame_count']]
        index = deserialize(index_header, index_frames)
        # Reconstruct the columns
        column_frames = frames[header['index_frame_count']:]
        columns = []
        for k, meta in zip(header['column_names'], header['columns']):
            col_frame_count = meta['frame_count']
            colobj = deserialize(meta, column_frames[:col_frame_count])
            columns.append((k, colobj))
            # Advance frames
            column_frames = column_frames[col_frame_count:]
        return cls(columns, index=index)

    @property
    def dtypes(self):
        """Return the dtypes in this object."""
        return pd.Series([x.dtype for x in self._cols.values()],
                         index=self._cols.keys())

    def __dir__(self):
        o = set(dir(type(self)))
        o.update(self.__dict__)
        o.update(c for c in self.columns if
                 (isinstance(c, pd.compat.string_types) and
                  pd.compat.isidentifier(c)))
        return list(o)

    def __getattr__(self, key):
        if key != '_cols' and key in self._cols:
            return self[key]

        raise AttributeError("'DataFrame' object has no attribute %r" % key)

    def __getitem__(self, arg):
        """
        If *arg* is a ``str``, return the column Series.
        If *arg* is a ``slice``, return a new DataFrame with all columns
        sliced to the specified range.
        If *arg* is an ``array`` containing column names, return a new
        DataFrame with the corresponding columns.


        Examples
        --------
        >>> df = DataFrame([('a', list(range(20))),
        ...                 ('b', list(range(20))),
        ...                 ('c', list(range(20)))])
        >>> df[:4]    # get first 4 rows of all columns
             a    b    c
        0    0    0    0
        1    1    1    1
        2    2    2    2
        3    3    3    3
        >>> df[-5:]  # get last 5 rows of all columns
             a    b    c
        15   15   15   15
        16   16   16   16
        17   17   17   17
        18   18   18   18
        19   19   19   19
        >>>df[['a','c']] # get columns a and c
             a    c
        0    0    0
        1    1    1
        2    2    2
        3    3    3
        """
        if isinstance(arg, str) or isinstance(arg, int):
            s = self._cols[arg]
            s.name = arg
            return s
        elif isinstance(arg, slice):
            df = DataFrame()
            for k, col in self._cols.items():
                df[k] = col[arg]
            return df
        elif isinstance(arg, (list,)):
            df = DataFrame()
            for col in arg:
                df[col] = self[col]
            return df
        else:
            msg = "__getitem__ on type {!r} is not supported"
            raise TypeError(msg.format(arg))

    def __setitem__(self, name, col):
        """Add/set column by *name*
        """

        if name in self._cols:
            self._cols[name] = self._prepare_series_for_add(col)
        else:
            self.add_column(name, col)

    def __delitem__(self, name):
        """Drop the give column by *name*.
        """
        self.drop_column(name)

    def __sizeof__(self):
        return sum(col.__sizeof__() for col in self._cols.values())

    def __len__(self):
        """Returns the number of rows
        """
        return self._size

    def assign(self, **kwargs):
        new = self.copy()
        for k, v in kwargs.items():
            new[k] = v
        return new

    def head(self, n=5):
        return self[:n]

    def to_string(self, nrows=NOTSET, ncols=NOTSET):
        """Convert to string

        Parameters
        ----------
        nrows : int
            Maximum number of rows to show.
            If it is None, all rows are shown.

        ncols : int
            Maximum number of columns to show.
            If it is None, all columns are shown.
        """
        if nrows is NOTSET:
            nrows = settings.formatting.get('nrows')
        if ncols is NOTSET:
            ncols = settings.formatting.get('ncols')

        if nrows is None:
            nrows = len(self)
        else:
            nrows = min(nrows, len(self))  # cap row count

        if ncols is None:
            ncols = len(self.columns)

        more_cols = len(self.columns) - ncols
        more_rows = len(self) - nrows

        # Prepare cells
        cols = OrderedDict()
        use_cols = list(self.columns[:ncols - 1])
        use_cols.append(self.columns[-1])

        for h in use_cols:
            cols[h] = self[h].values_to_string(nrows=nrows)

        # Format into a table
        return formatting.format(index=self._index, cols=cols,
                                 show_headers=True, more_cols=more_cols,
                                 more_rows=more_rows)

    def __str__(self):
        nrows = settings.formatting.get('nrows') or 10
        ncols = settings.formatting.get('ncols') or 8
        return self.to_string(nrows=nrows, ncols=ncols)

    def __repr__(self):
        return "<pygdf.DataFrame ncols={} nrows={} >".format(
            len(self.columns),
            len(self),
        )

    @property
    def loc(self):
        """
        Returns a label-based indexer for row-slicing and column selection.

        Examples
        --------

        >>> df = DataFrame([('a', list(range(20))),
        ...                 ('b', list(range(20))),
        ...                 ('c', list(range(20)))])
        # get rows from index 2 to index 5 from 'a' and 'b' columns.
        >>> df.loc[2:5, ['a', 'b']]
             a    b
        2    2    2
        3    3    3
        4    4    4
        5    5    5
        """
        return Loc(self)

    @property
    def columns(self):
        """Returns a tuple of columns
        """
        return pd.Index(self._cols)

    @property
    def index(self):
        """Returns the index of the DataFrame
        """
        return self._index

    def set_index(self, index):
        """Return a new DataFrame with a new index

        Parameters
        ----------
        index : Index, Series-convertible, or str
            Index : the new index.
            Series-convertible : values for the new index.
            str : name of column to be used as series
        """
        # When index is a column name
        if isinstance(index, str):
            df = self.copy()
            df.drop_column(index)
            return df.set_index(self[index])
        # Otherwise
        else:
            index = index if isinstance(index, Index) else GenericIndex(index)
            df = DataFrame()
            for k in self.columns:
                df[k] = self[k].set_index(index)
            return df

    def reset_index(self):
        return self.set_index(RangeIndex(len(self)))

    def take(self, positions, ignore_index=False):
        out = DataFrame()
        for col in self.columns:
            out[col] = self[col].take(positions, ignore_index=ignore_index)
        return out

    def copy(self):
        "Shallow copy this dataframe"
        df = DataFrame()
        df._index = self._index
        df._size = self._size
        df._cols = self._cols.copy()
        return df

    def _sanitize_columns(self, col):
        """Sanitize pre-appended
           col values
        """
        series = Series(col)
        if len(self) == 0 and len(self.columns) > 0 and len(series) > 0:
            ind = series.index
            arr = cuda.device_array(shape=len(ind), dtype=np.float64)
            size = utils.calc_chunk_size(arr.size, utils.mask_bitsize)
            mask = cudautils.zeros(size, dtype=utils.mask_dtype)
            val = Series.from_masked_array(arr, mask, null_count=len(ind))
            for name in self._cols:
                self._cols[name] = val
            self._index = series.index
            self._size = len(series)

    def _sanitize_values(self, col):
        """Sanitize col values before
           being added
        """
        index = self._index
        series = Series(col)
        sind = series.index
        VALID = isinstance(col, (np.ndarray, DeviceNDArray, list, Series,
                                 Column))
        if len(self) > 0 and len(series) == 1 and not VALID:
            arr = cuda.device_array(shape=len(index), dtype=series.dtype)
            cudautils.gpu_fill_value.forall(arr.size)(arr, col)
            return Series(arr)
        elif len(self) > 0 and len(sind) != len(index):
            raise ValueError('Length of values does not match index length')
        return col

    def _prepare_series_for_add(self, col, forceindex=False):
        """Prepare a series to be added to the DataFrame.

        Parameters
        ----------
        col : Series, array-like
            Values to be added.

        Returns
        -------
        The prepared Series object.
        """
        self._sanitize_columns(col)
        col = self._sanitize_values(col)

        empty_index = len(self._index) == 0
        series = Series(col)
        if forceindex or empty_index or self._index == series.index:
            if empty_index:
                self._index = series.index
            self._size = len(series)
            return series
        else:
            return series.set_index(self._index)

    def add_column(self, name, data, forceindex=False):
        """Add a column

        Parameters
        ----------
        name : str
            Name of column to be added.
        data : Series, array-like
            Values to be added.
        """

        if name in self._cols:
            raise NameError('duplicated column name {!r}'.format(name))

        series = self._prepare_series_for_add(data, forceindex=forceindex)
        series.name = name
        self._cols[name] = series

    def drop_column(self, name):
        """Drop a column by *name*
        """
        if name not in self._cols:
            raise NameError('column {!r} does not exist'.format(name))
        del self._cols[name]

    @classmethod
    def _concat(cls, objs, ignore_index=False):
        if len(set(frozenset(o.columns) for o in objs)) != 1:
            what = set(frozenset(o.columns) for o in objs)
            raise ValueError('columns mismatch: {}'.format(what))
        objs = [o for o in objs]
        if ignore_index:
            index = RangeIndex(sum(map(len, objs)))
        else:
            index = Index._concat([o.index for o in objs])
        data = [(c, Series._concat([o[c] for o in objs], index=index))
                for c in objs[0].columns]
        out = cls(data)
        out._index = index
        return out

    def as_gpu_matrix(self, columns=None, order='F'):
        """Convert to a matrix in device memory.

        Parameters
        ----------
        columns : sequence of str
            List of a column names to be extracted.  The order is preserved.
            If None is specified, all columns are used.
        order : 'F' or 'C'
            Optional argument to determine whether to return a column major
            (Fortran) matrix or a row major (C) matrix.

        Returns
        -------
        A (nrow x ncol) numpy ndarray in "F" order.
        """
        if columns is None:
            columns = self.columns

        cols = [self._cols[k] for k in columns]
        ncol = len(cols)
        nrow = len(self)
        if ncol < 1:
            raise ValueError("require at least 1 column")
        if nrow < 1:
            raise ValueError("require at least 1 row")
        dtype = cols[0].dtype
        if any(dtype != c.dtype for c in cols):
            raise ValueError('all columns must have the same dtype')
        for k, c in self._cols.items():
            if c.null_count > 0:
                errmsg = ("column {!r} has null values. "
                          "hint: use .fillna() to replace null values")
                raise ValueError(errmsg.format(k))

        if order == 'F':
            matrix = cuda.device_array(shape=(nrow, ncol), dtype=dtype,
                                       order=order)
            for colidx, inpcol in enumerate(cols):
                dense = inpcol.to_gpu_array(fillna='pandas')
                matrix[:, colidx].copy_to_device(dense)
        elif order == 'C':
            matrix = cudautils.row_matrix(cols, nrow, ncol, dtype)
        else:
            errmsg = ("order parameter should be 'C' for row major or 'F' for"
                      "column major GPU matrix")
            raise ValueError(errmsg.format(k))
        return matrix

    def as_matrix(self, columns=None):
        """Convert to a matrix in host memory.

        Parameters
        ----------
        columns : sequence of str
            List of a column names to be extracted.  The order is preserved.
            If None is specified, all columns are used.

        Returns
        -------
        A (nrow x ncol) numpy ndarray in "F" order.
        """
        return self.as_gpu_matrix(columns=columns).copy_to_host()

    def one_hot_encoding(self, column, prefix, cats, prefix_sep='_',
                         dtype='float64'):
        """Expand a column with one-hot-encoding.

        Parameters
        ----------
        column : str
            the source column with binary encoding for the data.
        prefix : str
            the new column name prefix.
        cats : sequence of ints
            the sequence of categories as integers.
        prefix_sep : str
            the separator between the prefix and the category.
        dtype :
            the dtype for the outputs; defaults to float64.

        Returns
        -------
        a new dataframe with new columns append for each category.

        Examples
        -------
        >>> import pandas as pd
        >>> from pygdf.dataframe import DataFrame as gdf

        >>> pet_owner = [1, 2, 3, 4, 5]
        >>> pet_type = ['fish', 'dog', 'fish', 'bird', 'fish']

        >>> df = pd.DataFrame({'pet_owner': pet_owner, 'pet_type': pet_type})
        >>> df.pet_type = df.pet_type.astype('category')

        Create a column with numerically encoded category values
        >>> df['pet_codes'] = df.pet_type.cat.codes
        >>> my_gdf = gdf.from_pandas(df)

        Create the list of category codes to use in the encoding
        >>> codes = my_gdf.pet_codes.unique()
        >>> enc_gdf = my_gdf.one_hot_encoding('pet_codes', 'pet_dummy', codes)
        >>> enc_gdf.head()
          pet_owner pet_type pet_codes pet_dummy_0 pet_dummy_1 pet_dummy_2
          0         1     fish         2         0.0         0.0         1.0
          1         2      dog         1         0.0         1.0         0.0
          2         3     fish         2         0.0         0.0         1.0
          3         4     bird         0         1.0         0.0         0.0
          4         5     fish         2         0.0         0.0         1.0
        """
        newnames = [prefix_sep.join([prefix, str(cat)]) for cat in cats]
        newcols = self[column].one_hot_encoding(cats=cats, dtype=dtype)
        outdf = self.copy()
        for name, col in zip(newnames, newcols):
            outdf.add_column(name, col)
        return outdf

    def label_encoding(self, column, prefix, cats, prefix_sep='_', dtype=None,
                       na_sentinel=-1):
        """Encode labels in a column with label encoding.

        Parameters
        ----------
        column : str
            the source column with binary encoding for the data.
        prefix : str
            the new column name prefix.
        cats : sequence of ints
            the sequence of categories as integers.
        prefix_sep : str
            the separator between the prefix and the category.
        dtype :
            the dtype for the outputs; see Series.label_encoding
        na_sentinel : number
            Value to indicate missing category.
        Returns
        -------
        a new dataframe with a new column append for the coded values.
        """

        newname = prefix_sep.join([prefix, 'labels'])
        newcol = self[column].label_encoding(cats=cats, dtype=dtype,
                                             na_sentinel=na_sentinel)
        outdf = self.copy()
        outdf.add_column(newname, newcol)

        return outdf

    def _sort_by(self, sorted_indices):
        df = DataFrame()
        # Perform out = data[index] for all columns
        for k in self.columns:
            df[k] = self[k].take(sorted_indices.to_gpu_array())
        return df

    def sort_index(self, ascending=True):
        """Sort by the index
        """
        return self._sort_by(self.index.argsort(ascending=ascending))

    def sort_values(self, by, ascending=True):
        """
        Sort by values.

        Difference from pandas:
        * *by* must be the name of a single column.
        * Support axis='index' only.
        * Not supporting: inplace, kind, na_position

        Details:
        Uses parallel radixsort, which is a stable sort.
        """
        # argsort the `by` column
        return self._sort_by(self[by].argsort(ascending=ascending))

    def nlargest(self, n, columns, keep='first'):
        """Get the rows of the DataFrame sorted by the n largest value of *columns*

        Difference from pandas:
        * Only a single column is supported in *columns*
        """
        return self._n_largest_or_smallest('nlargest', n, columns, keep)

    def nsmallest(self, n, columns, keep='first'):
        """Get the rows of the DataFrame sorted by the n smallest value of *columns*

        Difference from pandas:
        * Only a single column is supported in *columns*
        """
        return self._n_largest_or_smallest('nsmallest', n, columns, keep)

    def _n_largest_or_smallest(self, method, n, columns, keep):
        # Get column to operate on
        if not isinstance(columns, str):
            [column] = columns
        else:
            column = columns
        if not (0 <= n < len(self)):
            raise ValueError("n out-of-bound")
        col = self[column].reset_index()
        # Operate
        sorted_series = getattr(col, method)(n=n, keep=keep)
        df = DataFrame()
        new_positions = sorted_series.index.gpu_values
        for k in self.columns:
            if k == column:
                df[k] = sorted_series
            else:
                df[k] = self[k].reset_index().take(new_positions)
        return df.set_index(self.index.take(new_positions))

    def merge(self, other, on=None, how='left', lsuffix='_x', rsuffix='_y',
              type="", method='hash'):
        """Merge GPU DataFrame objects by performing a database-style join operation
        by columns or indexes.

        Parameters
        ----------
        other : DataFrame

        on : label or list; defaults to None
            Column or index level names to join on. These must be found in
            both DataFrames. If on is None and not merging on indexes then
            this defaults to the intersection of the columns
            in both DataFrames.


        how : str; defaults to 'left'
              Only accepts "left"
              - left: use only keys from left frame, similar to
               a SQL left outer join; preserve key order

        lsuffix : str, defaults to '_x'
                 The suffix to apply to overlapping column names
                 in the left side

        rsuffix : str, defaults to '_y'
                 The suffix to apply to overlapping column names
                 in the right side

        type : str, defaults to 'hash'


        Returns
        -------
        merged : DataFrame

        """
<<<<<<< HEAD

        _gdf.nvtx_range_push("PYGDF_JOIN","blue") 
        if how != 'left':
            raise NotImplementedError('{!r} join not implemented yet'
=======
        if type != "":
            warnings.warn(
                'type="' + type + '" parameter is deprecated.'
                'Use method="' + type + '" instead.',
                DeprecationWarning
            )
            method = type

        if how not in ['left', 'inner']:
            raise NotImplementedError('{!r} merge not supported yet'
>>>>>>> 82b818e5
                                      .format(how))

        same_names = set(self.columns) & set(other.columns)
        if same_names and not (lsuffix or rsuffix):
            raise ValueError('there are overlapping columns but '
                             'lsuffix and rsuffix are not defined')

        def fix_name(name, suffix):
            if name in same_names:
                return "{}{}".format(name, suffix)
            return name

        lhs = self
        rhs = other

        col_cats = {}

        for name in on:
            if pd.api.types.is_categorical_dtype(self[name]):
                lcats = self[name].cat.categories
                rcats = other[name].cat.categories
                if how == 'left':
                    cats = lcats
                    other[name] = (other[name].cat.set_categories(cats)
                                   .fillna(-1))
                elif how == 'right':
                    cats = rcats
                    self[name] = (self[name].cat.set_categories(cats)
                                  .fillna(-1))
                elif how in ['inner', 'outer']:
                    # Do the join using the union of categories from both side.
                    # Adjust for inner joins afterwards
                    cats = sorted(set(lcats) | set(rcats))

                    self[name] = (self[name].cat.set_categories(cats)
                                  .fillna(-1))
                    self[name] = self[name]._column.as_numerical

                    other[name] = (other[name].cat.set_categories(cats)
                                   .fillna(-1))
                    other[name] = other[name]._column.as_numerical

                col_cats[name] = cats

        for name, col in lhs._cols.items():
            if pd.api.types.is_categorical_dtype(col) and name not in on:
                f_n = fix_name(name, lsuffix)
                col_cats[f_n] = self[name].cat.categories

        for name, col in rhs._cols.items():
            if pd.api.types.is_categorical_dtype(col) and name not in on:
                f_n = fix_name(name, rsuffix)
                col_cats[f_n] = other[name].cat.categories

        cols, valids = _gdf.libgdf_join(lhs._cols, rhs._cols, on, how,
                                        method=method)

        df = DataFrame()

        # Columns are returned in order left - on - right from libgdf
        # Creating dataframe with ordering as pandas:

        gap = len(self.columns) - len(on)
        for idx in range(len(on)):
            if (cols[idx + gap].dtype == 'datetime64[ms]'):
                df[on[idx]] = DatetimeColumn(data=Buffer(cols[idx + gap]),
                                             dtype=np.dtype('datetime64[ms]'),
                                             mask=Buffer(valids[idx]))
            elif on[idx] in col_cats.keys():
                df[on[idx]] = CategoricalColumn(data=Buffer(cols[idx + gap]),
                                                categories=col_cats[on[idx]],
                                                dtype='category',
                                                ordered=False,
                                                mask=Buffer(valids[idx]))
            else:
                df[on[idx]] = NumericalColumn(data=Buffer(cols[idx + gap]),
                                              dtype=cols[idx + gap].dtype,
                                              mask=Buffer(valids[idx]))

        idx = 0

        for name in self.columns:
            if name not in on:
                f_n = fix_name(name, lsuffix)
                if (cols[idx].dtype == 'datetime64[ms]'):
                    df[f_n] = DatetimeColumn(data=Buffer(cols[idx]),
                                             dtype=np.dtype('datetime64[ms]'),
                                             mask=Buffer(valids[idx]))
                elif f_n in col_cats.keys():
                    df[f_n] = CategoricalColumn(data=Buffer(cols[idx]),
                                                categories=col_cats[f_n],
                                                dtype='category',
                                                ordered=False,
                                                mask=Buffer(valids[idx]))
                else:
                    df[f_n] = NumericalColumn(data=Buffer(cols[idx]),
                                              dtype=cols[idx].dtype,
                                              mask=Buffer(valids[idx]))
                idx = idx + 1

        idx = len(self.columns)

        for name in other.columns:
            if name not in on:
                f_n = fix_name(name, rsuffix)
                if (cols[idx].dtype == 'datetime64[ms]'):
                    df[f_n] = DatetimeColumn(data=Buffer(cols[idx]),
                                             dtype=np.dtype('datetime64[ms]'),
                                             mask=Buffer(valids[idx]))
                elif f_n in col_cats.keys():
                    df[f_n] = CategoricalColumn(data=Buffer(cols[idx]),
                                                categories=col_cats[f_n],
                                                dtype='categorical',
                                                ordered=False,
                                                mask=Buffer(valids[idx]))
                else:
                    df[f_n] = NumericalColumn(data=Buffer(cols[idx]),
                                              dtype=cols[idx].dtype,
                                              mask=Buffer(valids[idx]))
                idx = idx + 1

        _gdf.nvtx_range_pop() 

        return df

    def join(self, other, on=None, how='left', lsuffix='', rsuffix='',
             sort=False, type="", method='hash'):
        """Join columns with other DataFrame on index or on a key column.

        Parameters
        ----------
        other : DataFrame
        how : str
            Only accepts "left", "right", "inner", "outer"
        lsuffix, rsuffix : str
            The suffices to add to the left (*lsuffix*) and right (*rsuffix*)
            column names when avoiding conflicts.
        sort : bool
            Set to True to ensure sorted ordering.

        Returns
        -------
        joined : DataFrame

        Notes
        -----

        Difference from pandas:

        - *other* must be a single DataFrame for now.
        - *on* is not supported yet due to lack of multi-index support.
        """
<<<<<<< HEAD
	
        _gdf.nvtx_range_push("PYGDF_JOIN","blue") 
=======

        # Outer joins still use the old implementation
        if type != "":
            warnings.warn(
                'type="' + type + '" parameter is deprecated.'
                'Use method="' + type + '" instead.',
                DeprecationWarning
            )
            method = type

        if how == 'outer':
            return self._py_join(other, on=None, how='outer', lsuffix=lsuffix,
                                 rsuffix=rsuffix, sort=sort, method=method)
        if how not in ['left', 'right', 'inner']:
            raise NotImplementedError('unsupported {!r} join'.format(how))
        # if on is not None:
        #     raise NotImplementedError('"on" is not supported yet')

        if how == 'right':
            # libgdf doesn't support right join directly, we will swap the
            # dfs and use left join
            return other.join(self, other, how='left', lsuffix=rsuffix,
                              rsuffix=lsuffix, sort=sort, method='hash')

        same_names = set(self.columns) & set(other.columns)
        if same_names and not (lsuffix or rsuffix):
            raise ValueError('there are overlapping columns but '
                             'lsuffix and rsuffix are not defined')

        lhs = DataFrame()
        rhs = DataFrame()

        # Creating unique column name to use libgdf join
        idx_col_name = str(random.randint(2**29, 2**31))

        while idx_col_name in self.columns or idx_col_name in other.columns:
            idx_col_name = str(random.randint(2**29, 2**31))

        lhs[idx_col_name] = Series(self.index.as_column()).set_index(self
                                                                     .index)
        rhs[idx_col_name] = Series(other.index.as_column()).set_index(other
                                                                      .index)

        for name in self.columns:
            lhs[name] = self[name]

        for name in other.columns:
            rhs[name] = other[name]

        lhs = lhs.reset_index()
        rhs = rhs.reset_index()

        cat_join = False

        if pd.api.types.is_categorical_dtype(lhs[idx_col_name]):
            cat_join = True
            lcats = lhs[idx_col_name].cat.categories
            rcats = rhs[idx_col_name].cat.categories
            if how == 'left':
                cats = lcats
                rhs[idx_col_name] = (rhs[idx_col_name].cat
                                                      .set_categories(cats)
                                                      .fillna(-1))
            elif how == 'right':
                cats = rcats
                lhs[idx_col_name] = (lhs[idx_col_name].cat
                                                      .set_categories(cats)
                                                      .fillna(-1))
            elif how in ['inner', 'outer']:
                # Do the join using the union of categories from both side.
                # Adjust for inner joins afterwards
                cats = sorted(set(lcats) | set(rcats))
                print(lhs[idx_col_name].dtype)
                print(rhs[idx_col_name].dtype)
                print(cats)

                lhs[idx_col_name] = (lhs[idx_col_name].cat
                                                      .set_categories(cats)
                                                      .fillna(-1))
                lhs[idx_col_name] = lhs[idx_col_name]._column.as_numerical

                rhs[idx_col_name] = (rhs[idx_col_name].cat
                                                      .set_categories(cats)
                                                      .fillna(-1))
                rhs[idx_col_name] = rhs[idx_col_name]._column.as_numerical

        if lsuffix == '':
            lsuffix = 'l'
        if rsuffix == '':
            rsuffix = 'r'

        df = lhs.merge(rhs, on=[idx_col_name], how=how, lsuffix=lsuffix,
                       rsuffix=rsuffix, method=method)

        if cat_join:
            df[idx_col_name] = CategoricalColumn(data=df[idx_col_name].data,
                                                 categories=cats,
                                                 dtype='categorical',
                                                 ordered=False)

        df = df.set_index(idx_col_name)

        if sort and len(df):
            return df.sort_index()

        return df

    def _py_join(self, other, on=None, how='left', lsuffix='', rsuffix='',
                 sort=False, method='hash'):
        """Join columns with other DataFrame on index or on a key column.
        Parameters
        ----------
        other : DataFrame
        how : str
            Only accepts "left", "right", "inner", "outer"
        lsuffix, rsuffix : str
            The suffices to add to the left (*lsuffix*) and right (*rsuffix*)
            column names when avoiding conflicts.
        sort : bool
            Set to True to ensure sorted ordering.
        Returns
        -------
        joined : DataFrame
        Notes
        -----
        Difference from pandas:
        - *other* must be a single DataFrame for now.
        - *on* is not supported yet due to lack of multi-index support.
        """
>>>>>>> 82b818e5
        if how not in ['left', 'right', 'inner', 'outer']:
            raise NotImplementedError('unsupported {!r} join'.format(how))
        if on is not None:
            raise NotImplementedError('"on" is not supported yet')

        same_names = set(self.columns) & set(other.columns)
        if same_names and not (lsuffix or rsuffix):
            raise ValueError('there are overlapping columns but '
                             'lsuffix and rsuffix are not defined')

        result = self._join(other=other, how=how, lsuffix=lsuffix,
                          rsuffix=rsuffix, sort=sort, same_names=same_names,
                          method=method)
        _gdf.nvtx_range_pop()

        return result


    def _join(self, other, how, lsuffix, rsuffix, sort, same_names,
              method='hash', rightjoin=False):
        if how == 'right':
            # libgdf doesn't support right join directly, we will swap the
            # dfs and use left join
            return other._join(other=self, how='left', lsuffix=rsuffix,
                               rsuffix=lsuffix, sort=sort,
                               same_names=same_names, rightjoin=True)

        # Perform left, inner and outer join
        def fix_name(name, suffix):
            if name in same_names:
                return "{}{}".format(name, suffix)
            return name

        def gather_cols(outdf, indf, idx, joinidx, suffix):
            mask = (Series(idx) != -1).as_mask()
            for k in indf.columns:
                newcol = indf[k].take(idx).set_mask(mask).set_index(joinidx)
                outdf[fix_name(k, suffix)] = newcol

        def gather_empty(outdf, indf, idx, joinidx, suffix):
            for k in indf.columns:
                outdf[fix_name(k, suffix)] = indf[k][:0]

        lhs = self
        rhs = other

        df = DataFrame()

        joined_index, indexers = lhs.index.join(rhs.index, how=how,
                                                return_indexers=True,
                                                method=method)
        gather_fn = (gather_cols if len(joined_index) else gather_empty)
        lidx = indexers[0].to_gpu_array()
        ridx = indexers[1].to_gpu_array()

        # Gather columns
        left_args = (df, lhs, lidx, joined_index, lsuffix)
        right_args = (df, rhs, ridx, joined_index, rsuffix)
        args_order = ((right_args, left_args)
                      if rightjoin
                      else (left_args, right_args))
        for args in args_order:
            gather_fn(*args)

        # User requested a sort?
        if sort and len(df):
            return df.sort_index()
        return df

    def groupby(self, by, sort=False, as_index=False, method="sort"):
        """Groupby

        Parameters
        ----------
        by : list-of-str or str
            Column name(s) to form that groups by.
        sort : bool
            Force sorting group keys.
            Depends on the underlying algorithm.
        as_index : bool; defaults to False
            Must be False.  Provided to be API compatible with pandas.
            The keys are always left as regular columns in the result.
        method : str, optional
            A string indicating the method to use to perform the group by.
            Valid values are "sort", "hash", or "pygdf".
            "pygdf" method may be deprecated in the future, but is currently
            the only method supporting group UDFs via the `apply` function.

        Returns
        -------
        The groupby object

        Notes
        -----
        Unlike pandas, this groupby operation behaves like a SQL groupby.
        No empty rows are returned.  (For categorical keys, pandas returns
        rows for all categories even if they are no corresponding values.)

        Only a minimal number of operations is implemented so far.

        - Only *by* argument is supported.
        - Since we don't support multiindex, the *by* columns are stored
          as regular columns.
        """
        if (method == "pygdf"):
            from .groupby import Groupby
            if as_index:
                msg = "as_index==True not supported due to the lack of\
                    multi-index"
                raise NotImplementedError(msg)
            result = Groupby(self, by=by)
            return result
        else:
            from .libgdf_groupby import LibGdfGroupby

            _gdf.nvtx_range_push("PYGDF_GROUPBY","purple")
            if as_index:
                msg = "as_index==True not supported due to the lack of\
                    multi-index"
                raise NotImplementedError(msg)
            # The matching `pop` for this range is inside LibGdfGroupby __apply_agg
            result = LibGdfGroupby(self, by=by, method=method)
            return result

    def query(self, expr):
        """Query with a boolean expression using Numba to compile a GPU kernel.

        See pandas.DataFrame.query.

        Parameters
        ----------
        expr : str
            A boolean expression.  Names in the expression refers to the
            columns.  Any name prefixed with `@` refer to the variables in
            the calling environment.

        Returns
        -------
        filtered :  DataFrame
        """
        # Get calling environment
        callframe = inspect.currentframe().f_back
        callenv = {
            'locals': callframe.f_locals,
            'globals': callframe.f_globals,
        }
        # Run query
        boolmask = queryutils.query_execute(self, expr, callenv)

        selected = Series(boolmask)
        newdf = DataFrame()
        for col in self.columns:
            newseries = self[col][selected]
            newdf[col] = newseries
        return newdf

    @applyutils.doc_apply()
    def apply_rows(self, func, incols, outcols, kwargs, cache_key=None):
        """Transform each row using the user-provided function.

        Parameters
        ----------
        {params}

        Examples
        --------

        With a ``DataFrame`` like so:

        >>> df = DataFrame()
        >>> df['in1'] = in1 = np.arange(nelem)
        >>> df['in2'] = in2 = np.arange(nelem)
        >>> df['in3'] = in3 = np.arange(nelem)

        Define the user function for ``.apply_rows``:

        >>> def kernel(in1, in2, in3, out1, out2, extra1, extra2):
        ...     for i, (x, y, z) in enumerate(zip(in1, in2, in3)):
        ...         out1[i] = extra2 * x - extra1 * y
        ...         out2[i] = y - extra1 * z

        The user function should loop over the columns and set the output for
        each row.  Each iteration of the loop **MUST** be independent of each
        other.  The order of the loop execution can be arbitrary.

        Call ``.apply_rows`` with the name of the input columns, the name and
        dtype of the output columns, and, optionally, a dict of extra
        arguments.

        >>> outdf = df.apply_rows(kernel,
        ...                       incols=['in1', 'in2', 'in3'],
        ...                       outcols=dict(out1=np.float64,
        ...                                    out2=np.float64),
        ...                       kwargs=dict(extra1=2.3, extra2=3.4))

        **Notes**

        When ``func`` is invoked, the array args corresponding to the
        input/output are strided in a way that improves parallelism on the GPU.
        The loop in the function may look like serial code but it will be
        executed concurrently by multiple threads.
        """
        return applyutils.apply_rows(self, func, incols, outcols, kwargs,
                                     cache_key=cache_key)

    @applyutils.doc_applychunks()
    def apply_chunks(self, func, incols, outcols, kwargs={}, chunks=None,
                     tpb=1):
        """Transform user-specified chunks using the user-provided function.

        Parameters
        ----------
        {params}
        {params_chunks}

        Examples
        --------

        For ``tpb > 1``, ``func`` is executed by ``tpb`` number of threads
        concurrently.  To access the thread id and count,
        use ``numba.cuda.threadIdx.x`` and ``numba.cuda.blockDim.x``,
        respectively (See `numba CUDA kernel documentation`_).

        .. _numba CUDA kernel documentation:\
        http://numba.pydata.org/numba-doc/latest/cuda/kernels.html

        In the example below, the *kernel* is invoked concurrently on each
        specified chunk.  The *kernel* computes the corresponding output
        for the chunk.  By looping over the range
        ``range(cuda.threadIdx.x, in1.size, cuda.blockDim.x)``, the *kernel*
        function can be used with any *tpb* in a efficient manner.

        >>> from numba import cuda
        >>> def kernel(in1, in2, in3, out1):
        ...     for i in range(cuda.threadIdx.x, in1.size, cuda.blockDim.x):
        ...         x = in1[i]
        ...         y = in2[i]
        ...         z = in3[i]
        ...         out1[i] = x * y + z

        See also
        --------
        .apply_rows

        """
        if chunks is None:
            raise ValueError('*chunks* must be defined')
        return applyutils.apply_chunks(self, func, incols, outcols, kwargs,
                                       chunks=chunks, tpb=tpb)

    def hash_columns(self, columns=None):
        """Hash the given *columns* and return a new Series

        Parameters
        ----------
        column : sequence of str; optional
            Sequence of column names. If columns is *None* (unspecified),
            all columns in the frame are used.
        """
        from . import numerical

        if columns is None:
            columns = self.columns

        cols = [self[k]._column for k in columns]
        return Series(numerical.column_hash_values(*cols))

    def partition_by_hash(self, columns, nparts):
        """Partition the dataframe by the hashed value of data in *columns*.

        Parameters
        ----------
        columns : sequence of str
            The names of the columns to be hashed.
            Must have at least one name.
        nparts : int
            Number of output partitions

        Returns
        -------
        partitioned: list of DataFrame
        """
        cols = [col._column for col in self._cols.values()]
        names = list(self._cols.keys())
        key_indices = [names.index(k) for k in columns]
        # Allocate output buffers
        outputs = [col.copy() for col in cols]
        # Call hash_partition
        offsets = _gdf.hash_partition(cols, key_indices, nparts, outputs)
        # Re-construct output partitions
        outdf = DataFrame()
        for k, col in zip(self._cols, outputs):
            outdf[k] = col
        # Slice into partition
        return [outdf[s:e] for s, e in zip(offsets, offsets[1:] + [None])]

    def to_pandas(self):
        """Convert to a Pandas DataFrame.
        """
        index = self.index.to_pandas()
        data = {c: x.to_pandas(index=index) for c, x in self._cols.items()}
        return pd.DataFrame(data, columns=list(self._cols), index=index)

    @classmethod
    def from_pandas(cls, dataframe):
        """Convert from a Pandas DataFrame.

        Raises
        ------
        TypeError for invalid input type.
        """
        if not isinstance(dataframe, pd.DataFrame):
            raise TypeError('not a pandas.DataFrame')

        df = cls()
        # Set columns
        for colk in dataframe.columns:
            df[colk] = dataframe[colk].values
        # Set index
        return df.set_index(dataframe.index.values)

    def to_arrow(self, index=True):
        """Convert to a PyArrow Table.
        """
        arrays = []
        names = []
        if index:
            names.append(self.index.name)
            arrays.append(self.index.to_arrow())
        for name, column in self._cols.items():
            names.append(name)
            arrays.append(column.to_arrow())
        return pa.Table.from_arrays(arrays, names=names)

    @classmethod
    def from_arrow(cls, table):
        """Convert from a PyArrow Table.

        Raises
        ------
        TypeError for invalid input type.

        **Notes**

        Does not support automatically setting index column(s) similar to how
        ``to_pandas`` works for PyArrow Tables.
        """
        if not isinstance(table, pa.Table):
            raise TypeError('not a pyarrow.Table')

        df = cls()
        for col in table.columns:
            if len(col.data.chunks) != 1:
                raise NotImplementedError("Importing from PyArrow Tables "
                                          "with multiple chunks is not yet "
                                          "supported")
            df[col.name] = col.data.chunk(0)
        return df

    def to_records(self, index=True):
        """Convert to a numpy recarray

        Parameters
        ----------
        index : bool
            Whether to include the index in the output.

        Returns
        -------
        numpy recarray
        """
        members = [('index', self.index.dtype)] if index else []
        members += [(col, self[col].dtype) for col in self.columns]
        dtype = np.dtype(members)
        ret = np.recarray(len(self), dtype=dtype)
        if index:
            ret['index'] = self.index.values
        for col in self.columns:
            ret[col] = self[col].to_array()
        return ret

    @classmethod
    def from_records(self, data, index=None, columns=None):
        """Convert from a numpy recarray or structured array.

        Parameters
        ----------
        data : numpy structured dtype or recarray
        index : str
            The name of the index column in *data*.
            If None, the default index is used.
        columns : list of str
            List of column names to include.

        Returns
        -------
        DataFrame
        """
        names = data.dtype.names if columns is None else columns
        df = DataFrame()
        for k in names:
            # FIXME: unnecessary copy
            df[k] = np.ascontiguousarray(data[k])
        if index is not None:
            indices = data[index]
            return df.set_index(indices.astype(np.int64))
        return df


class Loc(object):
    """
    For selection by label.
    """

    def __init__(self, df):
        self._df = df

    def __getitem__(self, arg):
        if isinstance(arg, tuple):
            row_slice, col_slice = arg
        elif isinstance(arg, slice):
            row_slice = arg
            col_slice = self._df.columns
        else:
            raise TypeError(type(arg))

        df = DataFrame()
        begin, end = self._df.index.find_label_range(row_slice.start,
                                                     row_slice.stop)
        for col in col_slice:
            sr = self._df[col]
            df.add_column(col, sr[begin:end], forceindex=True)

        return df


register_distributed_serializer(DataFrame)<|MERGE_RESOLUTION|>--- conflicted
+++ resolved
@@ -706,12 +706,7 @@
         merged : DataFrame
 
         """
-<<<<<<< HEAD
-
         _gdf.nvtx_range_push("PYGDF_JOIN","blue") 
-        if how != 'left':
-            raise NotImplementedError('{!r} join not implemented yet'
-=======
         if type != "":
             warnings.warn(
                 'type="' + type + '" parameter is deprecated.'
@@ -722,7 +717,6 @@
 
         if how not in ['left', 'inner']:
             raise NotImplementedError('{!r} merge not supported yet'
->>>>>>> 82b818e5
                                       .format(how))
 
         same_names = set(self.columns) & set(other.columns)
@@ -875,10 +869,10 @@
         - *other* must be a single DataFrame for now.
         - *on* is not supported yet due to lack of multi-index support.
         """
-<<<<<<< HEAD
+
 	
         _gdf.nvtx_range_push("PYGDF_JOIN","blue") 
-=======
+
 
         # Outer joins still use the old implementation
         if type != "":
@@ -1008,7 +1002,7 @@
         - *other* must be a single DataFrame for now.
         - *on* is not supported yet due to lack of multi-index support.
         """
->>>>>>> 82b818e5
+
         if how not in ['left', 'right', 'inner', 'outer']:
             raise NotImplementedError('unsupported {!r} join'.format(how))
         if on is not None:
