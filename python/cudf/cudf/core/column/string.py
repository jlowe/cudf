# Copyright (c) 2019-2020, NVIDIA CORPORATION.

import functools
import pickle
import warnings

import numpy as np
import pandas as pd
import pyarrow as pa

import nvstrings
import rmm

import cudf._lib as libcudf
import cudf._libxx as libcudfxx
import cudf._libxx.string_casting as str_cast
from cudf._lib.nvtx import nvtx_range_pop, nvtx_range_push
from cudf._libxx.null_mask import bitmask_allocation_size_bytes
<<<<<<< HEAD
from cudf._libxx.strings.char_types import (
    is_alnum as cpp_is_alnum,
    is_alpha as cpp_is_alpha,
    is_decimal as cpp_is_decimal,
    is_digit as cpp_is_digit,
    is_numeric as cpp_is_numeric,
)
=======
>>>>>>> d4841b23
from cudf._libxx.strings.replace import (
    insert as cpp_string_insert,
    slice_replace as cpp_slice_replace,
)
<<<<<<< HEAD
from cudf._libxx.strings.substring import (
    get as cpp_string_get,
    slice_from as cpp_slice_from,
    slice_strings as cpp_slice_strings,
)
=======
from cudf._libxx.strings.substring import slice_from as cpp_slice_from
>>>>>>> d4841b23
from cudf.core.buffer import Buffer
from cudf.core.column import column
from cudf.utils import utils
from cudf.utils.dtypes import is_list_like

_str_to_numeric_typecast_functions = {
    np.dtype("int8"): str_cast.stoi8,
    np.dtype("int16"): str_cast.stoi16,
    np.dtype("int32"): str_cast.stoi,
    np.dtype("int64"): str_cast.stol,
    np.dtype("float32"): str_cast.stof,
    np.dtype("float64"): str_cast.stod,
    np.dtype("bool"): str_cast.to_booleans,
    # TODO: support Date32 UNIX days
    # np.dtype("datetime64[D]"): nvstrings.nvstrings.timestamp2int,
    np.dtype("datetime64[s]"): str_cast.timestamp2int,
    np.dtype("datetime64[ms]"): str_cast.timestamp2int,
    np.dtype("datetime64[us]"): str_cast.timestamp2int,
    np.dtype("datetime64[ns]"): str_cast.timestamp2int,
}

_numeric_to_str_typecast_functions = {
    np.dtype("int8"): str_cast.i8tos,
    np.dtype("int16"): str_cast.i16tos,
    np.dtype("int32"): str_cast.itos,
    np.dtype("int64"): str_cast.ltos,
    np.dtype("float32"): str_cast.ftos,
    np.dtype("float64"): str_cast.dtos,
    np.dtype("bool"): str_cast.from_booleans,
    # TODO: support Date32 UNIX days
    # np.dtype("datetime64[D]"): nvstrings.int2timestamp,
    np.dtype("datetime64[s]"): str_cast.int2timestamp,
    np.dtype("datetime64[ms]"): str_cast.int2timestamp,
    np.dtype("datetime64[us]"): str_cast.int2timestamp,
    np.dtype("datetime64[ns]"): str_cast.int2timestamp,
}


class StringMethods(object):
    """
    This mimicks pandas `df.str` interface.
    """

    def __init__(self, column, parent=None):
        self._column = column
        self._parent = parent

    def __getattr__(self, attr, *args, **kwargs):
        from cudf.core.series import Series

        if hasattr(self._column.nvstrings, attr):
            passed_attr = getattr(self._column.nvstrings, attr)
            if callable(passed_attr):

                @functools.wraps(passed_attr)
                def wrapper(*args, **kwargs):
                    ret = passed_attr(*args, **kwargs)
                    if isinstance(ret, nvstrings.nvstrings):
                        ret = Series(
                            column.as_column(ret),
                            index=self._parent.index,
                            name=self._parent.name,
                        )
                    return ret

                return wrapper
            else:
                return passed_attr
        else:
            raise AttributeError(attr)

    def _return_or_inplace(self, new_col, **kwargs):
        """
        Returns an object of the type of the column owner or updates the column
        of the owner (Series or Index) to mimic an inplace operation
        """
        from cudf import Series, DataFrame, MultiIndex
        from cudf.core.index import Index, as_index

        inplace = kwargs.get("inplace", False)

        if inplace:
            self._parent._mimic_inplace(new_col, inplace=True)
        else:
            expand = kwargs.get("expand", False)
            if expand or isinstance(self._parent, (DataFrame, MultiIndex)):
                # This branch indicates the passed as new_col
                # is actually a table-like data
                table = new_col
                return self._parent._constructor_expanddim(
                    {index: value for index, value in enumerate(table)},
                    index=self._parent.index,
                )
            elif isinstance(self._parent, Series):
                return Series(
                    new_col, index=self._parent.index, name=self._parent.name
                )
            elif isinstance(self._parent, Index):
                return as_index(new_col, name=self._parent.index)
            else:
                if self._parent is None:
                    return new_col
                else:
                    return self._parent._mimic_inplace(new_col, inplace=False)

    def __dir__(self):
        keys = dir(type(self))
        return set(keys + dir(self._column.nvstrings))

    def len(self, **kwargs):
        """
        Computes the length of each element in the Series/Index.

        Returns
        -------
          Series or Index of int: A Series or Index of integer values
            indicating the length of each element in the Series or Index.
        """

        out_dev_arr = rmm.device_array(len(self._column), dtype="int32")
        ptr = libcudf.cudf.get_ctype_ptr(out_dev_arr)
        self._column.nvstrings.len(ptr)

        mask = None
        if self._column.has_nulls:
            mask = self._column.mask

        return self._return_or_inplace(
            column.build_column(
                Buffer(out_dev_arr), np.dtype("int32"), mask=mask
            ),
            **kwargs,
        )

    def cat(self, others=None, sep=None, na_rep=None, **kwargs):
        """
        Concatenate strings in the Series/Index with given separator.

        If *others* is specified, this function concatenates the Series/Index
        and elements of others element-wise. If others is not passed, then all
        values in the Series/Index are concatenated into a single string with
        a given sep.

        Parameters
        ----------
            others : Series or List of str
                Strings to be appended.
                The number of strings must match size() of this instance.
                This must be either a Series of string dtype or a Python
                list of strings.

            sep : str
                If specified, this separator will be appended to each string
                before appending the others.

            na_rep : str
                This character will take the place of any null strings
                (not empty strings) in either list.

                - If `na_rep` is None, and `others` is None, missing values in
                the Series/Index are omitted from the result.
                - If `na_rep` is None, and `others` is not None, a row
                containing a missing value in any of the columns (before
                concatenation) will have a missing value in the result.

        Returns
        -------
        concat : str or Series/Index of str dtype
            If `others` is None, `str` is returned, otherwise a `Series/Index`
            (same type as caller) of str dtype is returned.
        """
        from cudf.core import Series, Index

        if isinstance(others, Series):
            assert others.dtype == np.dtype("object")
            others = others._column.nvstrings
        elif isinstance(others, Index):
            assert others.dtype == np.dtype("object")
            others = others._values.nvstrings
        elif isinstance(others, StringMethods):
            """
            If others is a StringMethods then
            raise an exception
            """
            msg = "series.str is an accessor, not an array-like of strings."
            raise ValueError(msg)
        elif is_list_like(others) and others:
            """
            If others is a list-like object (in our case lists & tuples)
            just another Series/Index, great go ahead with concatenation.
            """

            """
            Picking first element and checking if it really adheres to
            list like conditions, if not we switch to next case

            Note: We have made a call not to iterate over the entire list as
            it could be more expensive if it was of very large size.
            Thus only doing a sanity check on just the first element of list.
            """
            first = others[0]

            if is_list_like(first) or isinstance(
                first, (Series, Index, pd.Series, pd.Index)
            ):
                """
                Internal elements in others list should also be
                list-like and not a regular string/byte
                """
                first = None
                for frame in others:
                    if not isinstance(frame, Series):
                        """
                        Make sure all inputs to .cat function call
                        are of type nvstrings so creating a Series object.
                        """
                        frame = Series(frame, dtype="str")

                    if first is None:
                        """
                        extracting nvstrings pointer since
                        `frame` is of type Series/Index and
                        first isn't yet initialized.
                        """
                        first = frame._column.nvstrings
                    else:
                        assert frame.dtype == np.dtype("object")
                        frame = frame._column.nvstrings
                        first = first.cat(frame, sep=sep, na_rep=na_rep)

                others = first
            elif not is_list_like(first):
                """
                Picking first element and checking if it really adheres to
                non-list like conditions.

                Note: We have made a call not to iterate over the entire
                list as it could be more expensive if it was of very
                large size. Thus only doing a sanity check on just the
                first element of list.
                """
                others = Series(others)
                others = others._column.nvstrings
        elif isinstance(others, (pd.Series, pd.Index)):
            others = Series(others)
            others = others._column.nvstrings

        data = self._column.nvstrings.cat(
            others=others, sep=sep, na_rep=na_rep
        )

        out = self._return_or_inplace(data, **kwargs)
        if len(out) == 1 and others is None:
            out = out[0]
        return out

    def join(self, sep):
        """
        Join lists contained as elements in the Series/Index with passed
        delimiter.
        """
        raise NotImplementedError(
            "Columns of arrays / lists are not yet " "supported"
        )

    def extract(self, pat, flags=0, expand=True, **kwargs):
        """
        Extract capture groups in the regex `pat` as columns in a DataFrame.

        For each subject string in the Series, extract groups from the first
        match of regular expression `pat`.

        Parameters
        ----------
        pat : str
            Regular expression pattern with capturing groups.
        expand : bool, default True
            If True, return DataFrame with on column per capture group.
            If False, return a Series/Index if there is one capture group or
            DataFrame if there are multiple capture groups.

        Returns
        -------
        DataFrame or Series/Index
            A DataFrame with one row for each subject string, and one column
            for each group. If `expand=False` and `pat` has only one capture
            group, then return a Series/Index.

        Notes
        -----
        The `flags` parameter is not yet supported and will raise a
        NotImplementedError if anything other than the default value is passed.
        """
        if flags != 0:
            raise NotImplementedError("`flags` parameter is not yet supported")

        out = self._column.nvstrings.extract(pat)
        if len(out) == 1 and expand is False:
            return self._return_or_inplace(out[0], **kwargs,)
        else:
            kwargs.setdefault("expand", expand)
            return self._return_or_inplace(out, **kwargs)

    def contains(
        self, pat, case=True, flags=0, na=np.nan, regex=True, **kwargs
    ):
        """
        Test if pattern or regex is contained within a string of a Series or
        Index.

        Return boolean Series or Index based on whether a given pattern or
        regex is contained within a string of a Series or Index.

        Parameters
        ----------
        pat : str
            Character sequence or regular expression.
        regex : bool, default True
            If True, assumes the pattern is a regular expression.
            If False, treats the pattern as a literal string.

        Returns
        -------
        Series/Index of bool dtype
            A Series/Index of boolean dtype indicating whether the given
            pattern is contained within the string of each element of the
            Series/Index.

        Notes
        -----
        The parameters `case`, `flags`, and `na` are not yet supported and
        will raise a NotImplementedError if anything other than the default
        value is set.
        """
        if case is not True:
            raise NotImplementedError("`case` parameter is not yet supported")
        elif flags != 0:
            raise NotImplementedError("`flags` parameter is not yet supported")
        elif na is not np.nan:
            raise NotImplementedError("`na` parameter is not yet supported")

        out_dev_arr = rmm.device_array(len(self._column), dtype="bool")
        ptr = libcudf.cudf.get_ctype_ptr(out_dev_arr)
        self._column.nvstrings.contains(pat, regex=regex, devptr=ptr)

        mask = None
        if self._column.has_nulls:
            mask = self._column.mask

        return self._return_or_inplace(
            column.build_column(
                Buffer(out_dev_arr), dtype=np.dtype("bool"), mask=mask
            ),
            **kwargs,
        )

    def replace(
        self, pat, repl, n=-1, case=None, flags=0, regex=True, **kwargs
    ):
        """
        Replace occurences of pattern/regex in the Series/Index with some other
        string.

        Parameters
        ----------
        pat : str
            String to be replaced as a character sequence or regular
            expression.
        repl : str
            String to be used as replacement.
        n : int, default -1 (all)
            Number of replacements to make from the start.
        regex : bool, default True
            If True, assumes the pattern is a regular expression.
            If False, treats the pattern as a literal string.

        Returns
        -------
        Series/Index of str dtype
            A copy of the object with all matching occurrences of pat replaced
            by repl.

        Notes
        -----
        The parameters `case` and `flags` are not yet supported and will raise
        a NotImplementedError if anything other than the default value is set.
        """
        if case is not None:
            raise NotImplementedError("`case` parameter is not yet supported")
        elif flags != 0:
            raise NotImplementedError("`flags` parameter is not yet supported")

        # Pandas treats 0 as all
        if n == 0:
            n = -1

        return self._return_or_inplace(
            self._column.nvstrings.replace(pat, repl, n=n, regex=regex),
            **kwargs,
        )

    def lower(self, **kwargs):
        """
        Convert strings in the Series/Index to lowercase.

        Returns
        -------
        Series/Index of str dtype
            A copy of the object with all strings converted to lowercase.
        """

        return self._return_or_inplace(
            self._column.nvstrings.lower(), **kwargs
        )

<<<<<<< HEAD
    def slice(self, start=None, stop=None, step=None, **kwargs):
        """
        Returns a substring of each string.

        Parameters
        ----------
        start : int
            Beginning position of the string to extract.
            Default is beginning of the each string.
        stop : int
            Ending position of the string to extract.
            Default is end of each string.
        step : int
            Characters that are to be captured within the specified section.
            Default is every character.
=======
    # def slice(self, start=None, stop=None, step=None, **kwargs):
    #     """
    #     Returns a substring of each string.

    #     Parameters
    #     ----------
    #     start : int
    #         Beginning position of the string to extract.
    #         Default is beginning of the each string.
    #     stop : int
    #         Ending position of the string to extract.
    #         Default is end of each string.
    #     step : int
    #         Characters that are to be captured within the specified section.
    #         Default is every character.

    #     Returns
    #     -------
    #     Series/Index of str dtype
    #         A substring of each string.

    #     """

    #     return self._return_or_inplace(
    #         cpp_slice_strings(self._column, start, stop, step), **kwargs,
    #     )

    def slice_from(self, starts=0, stops=0, **kwargs):
        """
        Return substring of each string using positions for each string.

        The starts and stops parameters are of Column type.

        Parameters
        ----------
        starts : Column
            Beginning position of each the string to extract.
            Default is beginning of the each string.
        stops : Column
            Ending position of the each string to extract.
            Default is end of each string.
            Use -1 to specify to the end of that string.
>>>>>>> d4841b23

        Returns
        -------
        Series/Index of str dtype
<<<<<<< HEAD
            A substring of each string.

        """

        if start is None:
            start = 0
        if stop is None:
            stop = -1
        if step is None:
            step = 1

        return self._return_or_inplace(
            cpp_slice_strings(self._column, start, stop, step), **kwargs
        )

    def isdecimal(self, **kwargs):
        """
        Returns a Series/Column/Index of boolean values with True for strings
        that contain only decimal characters -- those that can be used
        to extract base10 numbers.

        Returns
        -------
        Series/Index of bool dtype

        """
        return self._return_or_inplace(cpp_is_decimal(self._column))

    def isalnum(self, **kwargs):
        """
        Returns a Series/Index of boolean values with True for strings
        that contain only alpha-numeric characters.
        Equivalent to: isalpha() or isdigit() or isnumeric() or isdecimal()

        Returns
        -------
        Series/Index of bool dtype

        """
        return self._return_or_inplace(cpp_is_alnum(self._column))

    def isalpha(self, **kwargs):
        """
        Returns a Series/Index of boolean values with True for strings
        that contain only alphabetic characters.

        Returns
        -------
        Series/Index of bool dtype

        """
        return self._return_or_inplace(cpp_is_alpha(self._column))

    def isdigit(self, **kwargs):
        """
        Returns a Series/Index of boolean values with True for strings
        that contain only decimal and digit characters.

        Returns
        -------
        Series/Index of bool dtype

        """
        return self._return_or_inplace(cpp_is_digit(self._column))

    def isnumeric(self, **kwargs):
        """
        Returns a Series/Index of boolean values with True for strings
        that contain only numeric characters. These include digit and
        numeric characters.

        Returns
        -------
        Series/Index of bool dtype

        """
        return self._return_or_inplace(cpp_is_numeric(self._column))

    def slice_from(self, starts=0, stops=0, **kwargs):
        """
        Return substring of each string using positions for each string.

        The starts and stops parameters are of Column type.

        Parameters
        ----------
        starts : Column
            Beginning position of each the string to extract.
            Default is beginning of the each string.
        stops : Column
            Ending position of the each string to extract.
            Default is end of each string.
            Use -1 to specify to the end of that string.

        Returns
        -------
        Series/Index of str dtype
            A substring of each string using positions for each string.

        """

        return self._return_or_inplace(
            cpp_slice_from(self._column, starts, stops), **kwargs
        )

=======
            A substring of each string using positions for each string.

        """

        return self._return_or_inplace(
            cpp_slice_from(self._column, starts, stops), **kwargs
        )

>>>>>>> d4841b23
    def slice_replace(self, start=None, stop=None, repl=None, **kwargs):
        """
        Replace the specified section of each string with a new string.

        Parameters
        ----------
        start : int
            Beginning position of the string to replace.
            Default is beginning of the each string.
        stop : int
            Ending position of the string to replace.
            Default is end of each string.
        repl : str
            String to insert into the specified position values.

        Returns
        -------
        Series/Index of str dtype
            A new string with the specified section of the string
            replaced with `repl` string.

        """
        if start is None:
            start = 0

        if stop is None:
            stop = -1

        if repl is None:
            repl = ""

        from cudf._libxx.scalar import Scalar

        return self._return_or_inplace(
            cpp_slice_replace(self._column, start, stop, Scalar(repl)),
            **kwargs,
        )

    def insert(self, start=0, repl=None, **kwargs):
        """
        Insert the specified string into each string in the specified
        position.

        Parameters
        ----------
        start : int
            Beginning position of the string to replace.
            Default is beginning of the each string.
            Specify -1 to insert at the end of each string.
        repl : str
            String to insert into the specified position valus.

        Returns
        -------
        Series/Index of str dtype
            A new string series with the specified string
            inserted at the specified position.

        """
        if repl is None:
            repl = ""

        from cudf._libxx.scalar import Scalar

        return self._return_or_inplace(
            cpp_string_insert(self._column, start, Scalar(repl)), **kwargs
        )

<<<<<<< HEAD
    def get(self, i=0, **kwargs):
        """
        Returns the character specified in each string as a new string.
        The nvstrings returned contains a list of single character strings.

        Parameters
        ----------
        i : int
            The character position identifying the character
            in each string to return.

        Returns
        -------
        Series/Index of str dtype
            A new string series with character at the position
            `i` of each `i` inserted at the specified position.

        """

        return self._return_or_inplace(
            cpp_string_get(self._column, i), **kwargs
        )
=======
    # def get(self, i=0, **kwargs):
    #     """
    #     Returns the character specified in each string as a new string.
    #     The nvstrings returned contains a list of single character strings.

    #     Parameters
    #     ----------
    #     i : int
    #         The character position identifying the character
    #         in each string to return.

    #     Returns
    #     -------
    #     Series/Index of str dtype
    #         A new string series with character at the position
    #         `i` of each `i` inserted at the specified position.

    #     """

    #     return self._return_or_inplace(
    #         cpp_string_get(self._column, i), **kwargs
    #     )
>>>>>>> d4841b23

    def split(self, pat=None, n=-1, expand=True, **kwargs):
        """
        Split strings around given separator/delimiter.

        Splits the string in the Series/Index from the beginning, at the
        specified delimiter string.

        Parameters
        ----------
        pat : str, default ' ' (space)
            String to split on, does not yet support regular expressions.
        n : int, default -1 (all)
            Limit number of splits in output. `None`, 0, and -1 will all be
            interpreted as "all splits".

        Returns
        -------
        DataFrame
            Returns a DataFrame with each split as a column.

        Notes
        -----
        The parameter `expand` is not yet supported and will raise a
        NotImplementedError if anything other than the default value is set.
        """
        if expand is not True:
            raise NotImplementedError("`expand` parameter is not supported")

        # Pandas treats 0 as all
        if n == 0:
            n = -1

        kwargs.setdefault("expand", expand)

        return self._return_or_inplace(
            self._column.nvstrings.split(delimiter=pat, n=n), **kwargs
        )


class StringColumn(column.ColumnBase):
    """Implements operations for Columns of String type
    """

    def __init__(self, mask=None, size=None, offset=0, children=()):
        """
        Parameters
        ----------
        mask : Buffer
            The validity mask
        offset : int
            Data offset
        children : Tuple[Column]
            Two non-null columns containing the string data and offsets
            respectively
        """
        dtype = np.dtype("object")

        if size is None:
            if len(children) == 0:
                size = 0
            elif children[0].size == 0:
                size = 0
            else:
                # one less because the last element of offsets is the number of
                # bytes in the data buffer
                size = children[0].size - 1
            size = size - offset

        super().__init__(
            None, size, dtype, mask=mask, offset=offset, children=children
        )

        self._nvstrings = None
        self._nvcategory = None
        self._indices = None

    @property
    def base_size(self):
        if len(self.base_children) == 0:
            return 0
        else:
            return int(
                (self.base_children[0].size - 1)
                / self.base_children[0].dtype.itemsize
            )

    def set_base_data(self, value):
        if value is not None:
            raise RuntimeError(
                "StringColumns do not use data attribute of Column, use "
                "`set_base_children` instead"
            )
        else:
            super().set_base_data(value)

    def set_base_mask(self, value):
        super().set_base_mask(value)
        self._indices = None
        self._nvcategory = None
        self._nvstrings = None

    def set_base_children(self, value):
        # TODO: Implement dtype validation of the children here somehow
        super().set_base_children(value)
        self._indices = None
        self._nvcategory = None
        self._nvstrings = None

    @property
    def children(self):
        if self._children is None:
            if len(self.base_children) == 0:
                self._children = ()
            elif self.offset == 0 and self.base_children[0].size == (
                self.size + 1
            ):
                self._children = self.base_children
            else:
                # First get the base columns for chars and offsets
                chars_column = self.base_children[1]
                offsets_column = self.base_children[0]

                # Shift offsets column by the parent offset.
                offsets_column = column.build_column(
                    data=offsets_column.base_data,
                    dtype=offsets_column.dtype,
                    mask=offsets_column.base_mask,
                    size=self.size + 1,
                    offset=self.offset,
                )

                # Now run a subtraction binary op to shift all of the offsets
                # by the respective number of characters relative to the
                # parent offset
                chars_offset = offsets_column[0]
                offsets_column = offsets_column.binary_operator(
                    "sub", offsets_column.dtype.type(chars_offset)
                )

                # Shift the chars offset by the new first element of the
                # offsets column
                chars_size = offsets_column[self.size]
                chars_column = column.build_column(
                    data=chars_column.base_data,
                    dtype=chars_column.dtype,
                    mask=chars_column.base_mask,
                    size=chars_size,
                    offset=chars_offset,
                )

                self._children = (offsets_column, chars_column)
        return self._children

    def __contains__(self, item):
        return True in self.str().contains(f"^{item}$")

    def __reduce__(self):
        cpumem = self.to_arrow()
        return column.as_column, (cpumem, False, np.dtype("object"))

    def str(self, parent=None):
        return StringMethods(self, parent=parent)

    def __sizeof__(self):
        n = 0
        if len(self.base_children) == 2:
            n += (
                self.base_children[0].__sizeof__()
                + self.base_children[1].__sizeof__()
            )
        if self.base_mask is not None:
            n += self.base_mask.size
        return n

    def _memory_usage(self, deep=False):
        if deep:
            return self.__sizeof__()
        else:
            return self.str().size() * self.dtype.itemsize

    def __len__(self):
        return self.size

    @property
    def nvstrings(self):
        if self._nvstrings is None:
            if self.nullable:
                mask_ptr = self.mask_ptr
            else:
                mask_ptr = None
            if self.size == 0:
                self._nvstrings = nvstrings.to_device([])
            else:
                self._nvstrings = nvstrings.from_offsets(
                    self.children[1].data_ptr,
                    self.children[0].data_ptr,
                    self.size,
                    mask_ptr,
                    ncount=self.null_count,
                    bdevmem=True,
                )
        return self._nvstrings

    @property
    def nvcategory(self):
        if self._nvcategory is None:
            import nvcategory as nvc

            self._nvcategory = nvc.from_strings(self.nvstrings)
        return self._nvcategory

    @nvcategory.setter
    def nvcategory(self, nvc):
        self._nvcategory = nvc

    def _set_mask(self, value):
        self._nvstrings = None
        self._nvcategory = None
        self._indices = None
        super()._set_mask(value)

    @property
    def indices(self):
        if self._indices is None:
            out_dev_arr = rmm.device_array(
                self.nvcategory.size(), dtype="int32"
            )
            ptr = libcudf.cudf.get_ctype_ptr(out_dev_arr)
            self.nvcategory.values(devptr=ptr)
            self._indices = out_dev_arr
        return self._indices

    @property
    def _nbytes(self):
        if self.size == 0:
            return 0
        else:
            return self.children[1].size

    def as_numerical_column(self, dtype, **kwargs):

        mem_dtype = np.dtype(dtype)
        str_dtype = mem_dtype
        out_dtype = mem_dtype

        if mem_dtype.type is np.datetime64:
            if "format" not in kwargs:
                if len(self.nvstrings) > 0:
                    # infer on host from the first not na element
                    fmt = pd.core.tools.datetimes._guess_datetime_format(
                        self[self.notna()][0]
                    )
                    kwargs.update(format=fmt)
        kwargs.update(dtype=out_dtype)

        return _str_to_numeric_typecast_functions[str_dtype](self, **kwargs)

    def as_datetime_column(self, dtype, **kwargs):
        return self.as_numerical_column(dtype, **kwargs)

    def as_string_column(self, dtype, **kwargs):
        return self

    def to_arrow(self):
        sbuf = np.empty(self.nvstrings.byte_count(), dtype="int8")
        obuf = np.empty(len(self.nvstrings) + 1, dtype="int32")

        mask_size = bitmask_allocation_size_bytes(len(self.nvstrings))
        nbuf = np.empty(mask_size, dtype="i1")

        self.str().to_offsets(sbuf, obuf, nbuf=nbuf)
        sbuf = pa.py_buffer(sbuf)
        obuf = pa.py_buffer(obuf)
        nbuf = pa.py_buffer(nbuf)
        if self.null_count == len(self):
            return pa.NullArray.from_buffers(
                pa.null(), len(self), [pa.py_buffer((b""))], self.null_count
            )
        else:
            return pa.StringArray.from_buffers(
                len(self.nvstrings),
                obuf,
                sbuf,
                nbuf,
                self.nvstrings.null_count(),
            )

    def to_pandas(self, index=None):
        pd_series = self.to_arrow().to_pandas()
        if index is not None:
            pd_series.index = index
        return pd_series

    def to_array(self, fillna=None):
        """Get a dense numpy array for the data.

        Notes
        -----

        if ``fillna`` is ``None``, null values are skipped.  Therefore, the
        output size could be smaller.

        Raises
        ------
        ``NotImplementedError`` if there are nulls
        """
        if fillna is not None:
            warnings.warn("fillna parameter not supported for string arrays")

        return self.to_arrow().to_pandas().values

    def serialize(self):
        header = {"null_count": self.null_count}
        header["type-serialized"] = pickle.dumps(type(self))
        frames = []
        sub_headers = []

        for item in self.children:
            sheader, sframes = item.serialize()
            sub_headers.append(sheader)
            frames.extend(sframes)

        if self.null_count > 0:
            frames.append(self.mask)

        header["subheaders"] = sub_headers
        header["frame_count"] = len(frames)
        return header, frames

    @classmethod
    def deserialize(cls, header, frames):
        # Deserialize the mask, value, and offset frames
        buffers = [Buffer(each_frame) for each_frame in frames]

        if header["null_count"] > 0:
            nbuf = buffers[2]
        else:
            nbuf = None

        children = []
        for h, b in zip(header["subheaders"], buffers[:2]):
            column_type = pickle.loads(h["type-serialized"])
            children.append(column_type.deserialize(h, [b]))

        col = column.build_column(
            data=None, dtype="str", mask=nbuf, children=tuple(children)
        )
        return col

    def sort_by_values(self, ascending=True, na_position="last"):
        if na_position == "last":
            nullfirst = False
        elif na_position == "first":
            nullfirst = True

        idx_dev_arr = rmm.device_array(len(self), dtype="int32")
        dev_ptr = libcudf.cudf.get_ctype_ptr(idx_dev_arr)
        self.nvstrings.order(
            2, asc=ascending, nullfirst=nullfirst, devptr=dev_ptr
        )

        col_inds = column.build_column(
            Buffer(idx_dev_arr), idx_dev_arr.dtype, mask=None
        )

        col_keys = self[col_inds.data_array_view]

        return col_keys, col_inds

    def copy(self, deep=True):
        return column.as_column(self.nvstrings.copy())

    def unordered_compare(self, cmpop, rhs):
        return _string_column_binop(self, rhs, op=cmpop)

    def find_and_replace(self, to_replace, replacement, all_nan):
        """
        Return col with *to_replace* replaced with *value*
        """
        to_replace = column.as_column(to_replace)
        replacement = column.as_column(replacement)
        if len(to_replace) == 1 and len(replacement) == 1:
            to_replace = to_replace.nvstrings.to_host()[0]
            replacement = replacement.nvstrings.to_host()[0]
            result = self.nvstrings.replace(to_replace, replacement)
            return column.as_column(result)
        else:
            raise NotImplementedError(
                "StringColumn currently only supports replacing"
                " single values"
            )

    def fillna(self, fill_value):
        """
        Fill null values with * fill_value *
        """
        from cudf.core.series import Series

        if not isinstance(fill_value, str) and not (
            isinstance(fill_value, Series)
            and isinstance(fill_value._column, StringColumn)
        ):
            raise TypeError("fill_value must be a string or a string series")

        # replace fill_value with nvstrings
        # if it is a column

        if isinstance(fill_value, Series):
            if len(fill_value) < len(self):
                raise ValueError(
                    "fill value series must be of same or "
                    "greater length than the series to be filled"
                )

            fill_value = fill_value[: len(self)]._column.nvstrings

        filled_data = self.nvstrings.fillna(fill_value)
        result = column.as_column(filled_data)
        result = result.set_mask(None)

        return result

    def _find_first_and_last(self, value):
        found_indices = self.str().contains(f"^{value}$")
        found_indices = libcudfxx.unary.cast(found_indices, dtype=np.int32)
        first = column.as_column(found_indices).find_first_value(1)
        last = column.as_column(found_indices).find_last_value(1)
        return first, last

    def find_first_value(self, value, closest=False):
        return self._find_first_and_last(value)[0]

    def find_last_value(self, value, closest=False):
        return self._find_first_and_last(value)[1]

    def unique(self, method="sort"):
        """
        Get unique strings in the data
        """
        import nvcategory as nvc

        return column.as_column(nvc.from_strings(self.nvstrings).keys())

    def normalize_binop_value(self, other):
        if isinstance(other, column.Column):
            return other.astype(self.dtype)
        elif isinstance(other, str) or other is None:
            col = utils.scalar_broadcast_to(
                other, size=len(self), dtype="object"
            )
            return col
        else:
            raise TypeError("cannot broadcast {}".format(type(other)))

    def default_na_value(self):
        return None

    def binary_operator(self, binop, rhs, reflect=False):
        lhs = self
        if reflect:
            lhs, rhs = rhs, lhs
        if isinstance(rhs, StringColumn) and binop == "add":
            return lhs.nvstrings.cat(others=rhs.nvstrings)
        else:
            msg = "{!r} operator not supported between {} and {}"
            raise TypeError(msg.format(binop, type(self), type(rhs)))

    def sum(self, dtype=None):
        # dtype is irrelevant it is needed to be in sync with
        # the sum method for Numeric Series
        return self.nvstrings.join().to_host()[0]

    @property
    def is_unique(self):
        return len(self.unique()) == len(self)

    @property
    def is_monotonic_increasing(self):
        if not hasattr(self, "_is_monotonic_increasing"):
            if self.nullable and self.has_nulls:
                self._is_monotonic_increasing = False
            else:
                self._is_monotonic_increasing = libcudf.issorted.issorted(
                    columns=[self]
                )
        return self._is_monotonic_increasing

    @property
    def is_monotonic_decreasing(self):
        if not hasattr(self, "_is_monotonic_decreasing"):
            if self.nullable and self.has_nulls:
                self._is_monotonic_decreasing = False
            else:
                self._is_monotonic_decreasing = libcudf.issorted.issorted(
                    columns=[self], descending=[1]
                )
        return self._is_monotonic_decreasing

    @property
    def __cuda_array_interface__(self):
        raise NotImplementedError(
            "Strings are not yet supported via `__cuda_array_interface__`"
        )

    def _mimic_inplace(self, other_col, inplace=False):
        out = super()._mimic_inplace(other_col, inplace=inplace)
        if inplace:
            self._nvstrings = other_col._nvstrings
            self._nvcategory = other_col._nvcategory
            self._indices = other_col._indices

        return out


def _string_column_binop(lhs, rhs, op):
    nvtx_range_push("CUDF_BINARY_OP", "orange")
    # Allocate output
    masked = lhs.nullable or rhs.nullable
    out = column.column_empty_like(lhs, dtype="bool", masked=masked)
    # Call and fix null_count
    _ = libcudf.binops.apply_op(lhs=lhs, rhs=rhs, out=out, op=op)
    nvtx_range_pop()
    return out<|MERGE_RESOLUTION|>--- conflicted
+++ resolved
@@ -16,7 +16,6 @@
 import cudf._libxx.string_casting as str_cast
 from cudf._lib.nvtx import nvtx_range_pop, nvtx_range_push
 from cudf._libxx.null_mask import bitmask_allocation_size_bytes
-<<<<<<< HEAD
 from cudf._libxx.strings.char_types import (
     is_alnum as cpp_is_alnum,
     is_alpha as cpp_is_alpha,
@@ -24,21 +23,11 @@
     is_digit as cpp_is_digit,
     is_numeric as cpp_is_numeric,
 )
-=======
->>>>>>> d4841b23
 from cudf._libxx.strings.replace import (
     insert as cpp_string_insert,
     slice_replace as cpp_slice_replace,
 )
-<<<<<<< HEAD
-from cudf._libxx.strings.substring import (
-    get as cpp_string_get,
-    slice_from as cpp_slice_from,
-    slice_strings as cpp_slice_strings,
-)
-=======
 from cudf._libxx.strings.substring import slice_from as cpp_slice_from
->>>>>>> d4841b23
 from cudf.core.buffer import Buffer
 from cudf.core.column import column
 from cudf.utils import utils
@@ -454,23 +443,6 @@
             self._column.nvstrings.lower(), **kwargs
         )
 
-<<<<<<< HEAD
-    def slice(self, start=None, stop=None, step=None, **kwargs):
-        """
-        Returns a substring of each string.
-
-        Parameters
-        ----------
-        start : int
-            Beginning position of the string to extract.
-            Default is beginning of the each string.
-        stop : int
-            Ending position of the string to extract.
-            Default is end of each string.
-        step : int
-            Characters that are to be captured within the specified section.
-            Default is every character.
-=======
     # def slice(self, start=None, stop=None, step=None, **kwargs):
     #     """
     #     Returns a substring of each string.
@@ -498,6 +470,69 @@
     #         cpp_slice_strings(self._column, start, stop, step), **kwargs,
     #     )
 
+    def isdecimal(self, **kwargs):
+        """
+        Returns a Series/Column/Index of boolean values with True for strings
+        that contain only decimal characters -- those that can be used
+        to extract base10 numbers.
+
+        Returns
+        -------
+        Series/Index of bool dtype
+
+        """
+        return self._return_or_inplace(cpp_is_decimal(self._column))
+
+    def isalnum(self, **kwargs):
+        """
+        Returns a Series/Index of boolean values with True for strings
+        that contain only alpha-numeric characters.
+        Equivalent to: isalpha() or isdigit() or isnumeric() or isdecimal()
+
+        Returns
+        -------
+        Series/Index of bool dtype
+
+        """
+        return self._return_or_inplace(cpp_is_alnum(self._column))
+
+    def isalpha(self, **kwargs):
+        """
+        Returns a Series/Index of boolean values with True for strings
+        that contain only alphabetic characters.
+
+        Returns
+        -------
+        Series/Index of bool dtype
+
+        """
+        return self._return_or_inplace(cpp_is_alpha(self._column))
+
+    def isdigit(self, **kwargs):
+        """
+        Returns a Series/Index of boolean values with True for strings
+        that contain only decimal and digit characters.
+
+        Returns
+        -------
+        Series/Index of bool dtype
+
+        """
+        return self._return_or_inplace(cpp_is_digit(self._column))
+
+    def isnumeric(self, **kwargs):
+        """
+        Returns a Series/Index of boolean values with True for strings
+        that contain only numeric characters. These include digit and
+        numeric characters.
+
+        Returns
+        -------
+        Series/Index of bool dtype
+
+        """
+        return self._return_or_inplace(cpp_is_numeric(self._column))
+
     def slice_from(self, starts=0, stops=0, **kwargs):
         """
         Return substring of each string using positions for each string.
@@ -513,105 +548,6 @@
             Ending position of the each string to extract.
             Default is end of each string.
             Use -1 to specify to the end of that string.
->>>>>>> d4841b23
-
-        Returns
-        -------
-        Series/Index of str dtype
-<<<<<<< HEAD
-            A substring of each string.
-
-        """
-
-        if start is None:
-            start = 0
-        if stop is None:
-            stop = -1
-        if step is None:
-            step = 1
-
-        return self._return_or_inplace(
-            cpp_slice_strings(self._column, start, stop, step), **kwargs
-        )
-
-    def isdecimal(self, **kwargs):
-        """
-        Returns a Series/Column/Index of boolean values with True for strings
-        that contain only decimal characters -- those that can be used
-        to extract base10 numbers.
-
-        Returns
-        -------
-        Series/Index of bool dtype
-
-        """
-        return self._return_or_inplace(cpp_is_decimal(self._column))
-
-    def isalnum(self, **kwargs):
-        """
-        Returns a Series/Index of boolean values with True for strings
-        that contain only alpha-numeric characters.
-        Equivalent to: isalpha() or isdigit() or isnumeric() or isdecimal()
-
-        Returns
-        -------
-        Series/Index of bool dtype
-
-        """
-        return self._return_or_inplace(cpp_is_alnum(self._column))
-
-    def isalpha(self, **kwargs):
-        """
-        Returns a Series/Index of boolean values with True for strings
-        that contain only alphabetic characters.
-
-        Returns
-        -------
-        Series/Index of bool dtype
-
-        """
-        return self._return_or_inplace(cpp_is_alpha(self._column))
-
-    def isdigit(self, **kwargs):
-        """
-        Returns a Series/Index of boolean values with True for strings
-        that contain only decimal and digit characters.
-
-        Returns
-        -------
-        Series/Index of bool dtype
-
-        """
-        return self._return_or_inplace(cpp_is_digit(self._column))
-
-    def isnumeric(self, **kwargs):
-        """
-        Returns a Series/Index of boolean values with True for strings
-        that contain only numeric characters. These include digit and
-        numeric characters.
-
-        Returns
-        -------
-        Series/Index of bool dtype
-
-        """
-        return self._return_or_inplace(cpp_is_numeric(self._column))
-
-    def slice_from(self, starts=0, stops=0, **kwargs):
-        """
-        Return substring of each string using positions for each string.
-
-        The starts and stops parameters are of Column type.
-
-        Parameters
-        ----------
-        starts : Column
-            Beginning position of each the string to extract.
-            Default is beginning of the each string.
-        stops : Column
-            Ending position of the each string to extract.
-            Default is end of each string.
-            Use -1 to specify to the end of that string.
 
         Returns
         -------
@@ -624,16 +560,6 @@
             cpp_slice_from(self._column, starts, stops), **kwargs
         )
 
-=======
-            A substring of each string using positions for each string.
-
-        """
-
-        return self._return_or_inplace(
-            cpp_slice_from(self._column, starts, stops), **kwargs
-        )
-
->>>>>>> d4841b23
     def slice_replace(self, start=None, stop=None, repl=None, **kwargs):
         """
         Replace the specified section of each string with a new string.
@@ -702,30 +628,6 @@
             cpp_string_insert(self._column, start, Scalar(repl)), **kwargs
         )
 
-<<<<<<< HEAD
-    def get(self, i=0, **kwargs):
-        """
-        Returns the character specified in each string as a new string.
-        The nvstrings returned contains a list of single character strings.
-
-        Parameters
-        ----------
-        i : int
-            The character position identifying the character
-            in each string to return.
-
-        Returns
-        -------
-        Series/Index of str dtype
-            A new string series with character at the position
-            `i` of each `i` inserted at the specified position.
-
-        """
-
-        return self._return_or_inplace(
-            cpp_string_get(self._column, i), **kwargs
-        )
-=======
     # def get(self, i=0, **kwargs):
     #     """
     #     Returns the character specified in each string as a new string.
@@ -748,7 +650,6 @@
     #     return self._return_or_inplace(
     #         cpp_string_get(self._column, i), **kwargs
     #     )
->>>>>>> d4841b23
 
     def split(self, pat=None, n=-1, expand=True, **kwargs):
         """
