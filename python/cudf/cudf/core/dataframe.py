--- conflicted
+++ resolved
@@ -1569,21 +1569,7 @@
         return out
 
     def _apply_boolean_mask(self, mask):
-<<<<<<< HEAD
         return self._frame_apply_boolean_mask(mask)
-=======
-        index = self.index.take(mask)
-        out = DataFrame()
-        if self._data:
-            for idx, (col_name, col_value) in enumerate(self._data.items()):
-                if isinstance(self.columns, cudf.MultiIndex):
-                    out[idx] = col_value[mask]
-                else:
-                    out[col_name] = col_value[mask]
-        out.columns = self.columns
-        out.index = index
-        return out
->>>>>>> f76c1438
 
     def _take_columns(self, positions):
         positions = Series(positions)
