/*
 * Copyright (c) 2018, NVIDIA CORPORATION.
 *
 * Licensed under the Apache License, Version 2.0 (the "License");
	 * you may not use this file except in compliance with the License.
 * You may obtain a copy of the License at
 *
 *     http://www.apache.org/licenses/LICENSE-2.0
 *
 * Unless required by applicable law or agreed to in writing, software
 * distributed under the License is distributed on an "AS IS" BASIS,
 * WITHOUT WARRANTIES OR CONDITIONS OF ANY KIND, either express or implied.
 * See the License for the specific language governing permissions and
 * limitations under the License.
 */

/**
 * @file csv-reader.cu  code to read csv data
 *
 * CSV Reader
 */


#include <cuda_runtime.h>

#include <iostream>
#include <vector>
#include <string>
#include <stdio.h>
#include <iostream>
#include <iomanip>
#include <vector>
#include <unordered_map>

#include <stdio.h>
#include <stdlib.h>

#include <unistd.h>
#include <fcntl.h>
#include <sys/types.h>
#include <sys/stat.h>
#include <sys/mman.h>

#include <thrust/scan.h>
#include <thrust/reduce.h>
#include <thrust/device_ptr.h>
#include <thrust/execution_policy.h>

#include <thrust/host_vector.h>

#include "type_conversion.cuh"
#include "date-time-parser.cuh"

#include <gdf/gdf.h>
#include <gdf/errorutils.h>
 
#include <gdf/gdf_io.h>

#include <rmm.h>

#include "custr/NVStrings.h"

constexpr int32_t HASH_SEED = 33;

using namespace std;

//-- define the structure for raw data handling - for internal use
typedef struct raw_csv_ {
    char *				data;			// on-device: the raw unprocessed CSV data - loaded as a large char * array
    unsigned long long*	d_num_records;	// on-device: Number of records.
    unsigned long long*	recStart;		// on-device: Starting position of the records.

    char				delimiter;		// host: the delimiter
    char				terminator;		// host: the line terminator

    long				num_bytes;		// host: the number of bytes in the data
    long				num_bits;		// host: the number of 64-bit bitmaps (different than valid)
	unsigned long long 	num_records;  	// host: number of records (per column)
	// int				num_cols;		// host: number of columns
	int					num_active_cols;	// host: number of columns that will be return to user.
	int					num_actual_cols;	// host: number of columns in the file --- based on the number of columns in header
    vector<gdf_dtype>	dtypes;			// host: array of dtypes (since gdf_columns are not created until end)
    vector<string>		col_names;		// host: array of column names
    bool* 				h_parseCol;		// host   : array of booleans stating if column should be parsed in reading process: parseCol[x]=false means that the column x needs to be filtered out.
    bool* 				d_parseCol;		// device : array of booleans stating if column should be parsed in reading process: parseCol[x]=false means that the column x needs to be filtered out.
    long 				header_row;		// Row id of the header
    bool				dayfirst;
} raw_csv_t;

typedef struct column_data_{
	unsigned long long countFloat;
	unsigned long long countDateAndTime;
	unsigned long long countString;
	unsigned long long countInt8;
	unsigned long long countInt16;
	unsigned long long countInt32;
	unsigned long long countInt64;	
	unsigned long long countNULL;
}column_data_t;

using string_pair = std::pair<const char*,size_t>;

//
//---------------create and process ---------------------------------------------
//
gdf_error parseArguments(csv_read_arg *args, raw_csv_t *csv);
// gdf_error getColNamesAndTypes(const char **col_names, const  char **dtypes, raw_csv_t *d);
gdf_error updateRawCsv( const char * data, long num_bytes, raw_csv_t * csvData );
gdf_error allocateGdfDataSpace(gdf_column *);
gdf_dtype convertStringToDtype(std::string &dtype);

#define checkError(error, txt)  if ( error != GDF_SUCCESS) { cerr << "ERROR:  " << error <<  "  in "  << txt << endl;  return error; }

//
//---------------CUDA Kernel ---------------------------------------------
//

__device__ int findSetBit(int tid, long num_bits, uint64_t *f_bits, int x);

gdf_error launch_countRecords(raw_csv_t * csvData);
gdf_error launch_storeRecordStart(raw_csv_t * csvData);
gdf_error launch_dataConvertColumns(raw_csv_t * raw_csv, void** d_gdf,  gdf_valid_type** valid, gdf_dtype* d_dtypes, string_pair	**str_cols, long row_offset, unsigned long long *);

gdf_error launch_dataTypeDetection(raw_csv_t * raw_csv, long row_offset, column_data_t* d_columnData);

__global__ void countRecords(char *data, const char delim, const char terminator, long num_bytes, long num_bits, unsigned long long* num_records);
__global__ void storeRecordStart(char *data, const char delim, const char terminator, long num_bytes, long num_bits, unsigned long long* num_records,unsigned long long* recStart) ;

__global__ void convertCsvToGdf(char *csv,char delim, char terminator,	unsigned long long num_records, int num_columns,bool *parseCol,unsigned long long *recStart,gdf_dtype *dtype,void **gdf_data,gdf_valid_type **valid,string_pair **str_cols,unsigned long long row_offset, long header_row,bool dayfirst,unsigned long long *num_valid);

__global__ void dataTypeDetection( char *raw_csv, char delim, char terminator, unsigned long long  num_records, int  num_columns, bool  *parseCol, unsigned long long *recStart, unsigned long long row_offset, long header_row, column_data_t* d_columnData);

//
//---------------CUDA Valid (8 blocks of 8-bits) Bitmap Kernels ---------------------------------------------
//
__device__ int whichBitmap(int record) { return (record/8);  }
__device__ int whichBit(int bit) { return (bit % 8);  }

__inline__ __device__ void validAtomicOR(gdf_valid_type* address, gdf_valid_type val)
{
	int32_t *base_address = (int32_t*)((gdf_valid_type*)address - ((size_t)address & 3));
	int32_t int_val = (int32_t)val << (((size_t) address & 3) * 8);

	atomicOr(base_address, int_val);
}

__device__ void setBit(gdf_valid_type* address, int bit) {
	gdf_valid_type bitMask[8] 		= {1, 2, 4, 8, 16, 32, 64, 128};
	validAtomicOR(address, bitMask[bit]);
}




std::string stringType(gdf_dtype dt){

	switch (dt){
		case GDF_STRING: return std::string("str");
		case GDF_DATE64: return std::string("date64");
		case GDF_CATEGORY: return std::string("category");
		case GDF_FLOAT64: return std::string("float64");
		case GDF_INT8: return std::string("int8");
		case GDF_INT16: return std::string("int16");
		case GDF_INT32: return std::string("int32");
		case GDF_INT64: return std::string("int64");
		default:
			return "long";
	}


}



/**
 * @brief read in a CSV file
 *
 * Read in a CSV file, extract all fields, and return a GDF (array of gdf_columns)
 *
 * @param[in and out] args the input arguments, but this also contains the returned data
 *
 * Arguments:
 *
 *  Required Arguments
 * 		file_path			- 	file location to read from	- currently the file cannot be compressed
 * 		num_cols			-	number of columns in the names and dtype arrays
 * 		names				-	ordered List of column names, this is a required field
 * 		dtype				- 	ordered List of data types, this is required
 *
 * 	Optional
 * 		lineterminator		-	define the line terminator character.  Default is  '\n'
 * 		delimiter			-	define the field separator, default is ','   This argument is also called 'sep'
 * 		delim_whitespace	-	use white space as the delimiter - default is false.  This overrides the delimiter argument
 * 		skipinitialspace	-	skip white spaces after the delimiter - default is false
 *
 * 		skiprows			-	number of rows at the start of the files to skip, default is 0
 * 		skipfooter			-	number of rows at the bottom of the file to skip - default is 0
 *
 * 		dayfirst			-	is the first value the day?  DD/MM  versus MM/DD
 *
 *
 *  Output
 *  	num_cols_out		-	Out: return the number of columns read in
 *  	num_rows_out		- 	Out: return the number of rows read in
 *  	gdf_column		**data	-  Out: return the array of *gdf_columns
 *
 *
 * @return gdf_error
 *
 */
gdf_error read_csv(csv_read_arg *args)
{
	gdf_error error = gdf_error::GDF_SUCCESS;

	//-----------------------------------------------------------------------------
	// create the CSV data structure - this will be filled in as the CSV data is processed.
	// Done first to validate data types
	raw_csv_t * raw_csv = new raw_csv_t;
	// error = parseArguments(args, raw_csv);
	raw_csv->num_actual_cols	= args->num_cols;
	raw_csv->num_active_cols	= args->num_cols;
	raw_csv->num_records		= 0;

	if ( args->delim_whitespace == true) {
		raw_csv->delimiter = ' ';
	} else {
		raw_csv->delimiter = args->delimiter;
	}

	if(args->windowslinetermination)
		raw_csv->terminator = '\n';
	else
		raw_csv->terminator = args->lineterminator;


	raw_csv->dayfirst = args->dayfirst;

	//-----------------------------------------------------------------------------
	// memory map in the data
	void * 			map_data = NULL;
	struct stat     st;
	int				fd;

	fd = open(args->file_path, O_RDONLY );

	if (fd < 0) 		{ close(fd); checkError(GDF_FILE_ERROR, "Error opening file"); }
	if (fstat(fd, &st)) { close(fd); checkError(GDF_FILE_ERROR, "cannot stat file");   }

	raw_csv->num_bytes = st.st_size;

	map_data = mmap(0, raw_csv->num_bytes, PROT_READ, MAP_PRIVATE, fd, 0);

    if (map_data == MAP_FAILED || raw_csv->num_bytes==0) { close(fd); checkError(GDF_C_ERROR, "Error mapping file"); }

	//-----------------------------------------------------------------------------
	//---  create a structure to hold variables used to parse the CSV data
	error = updateRawCsv( (const char *)map_data, (long)raw_csv->num_bytes, raw_csv );
	checkError(error, "call to createRawCsv");


	//-----------------------------------------------------------------------------
	// find the record and fields points (in bitmaps)
	cudaDeviceSynchronize();
	error = launch_countRecords(raw_csv);
	checkError(error, "call to record counter");

	//-----------------------------------------------------------------------------
	//-- Allocate space to hold the record starting point
	RMM_TRY( rmmAlloc((void**)&(raw_csv->recStart), (sizeof(unsigned long long) * (raw_csv->num_records + 1)), 0) ); 
	CUDA_TRY( cudaMemset(raw_csv->d_num_records,	0, 		(sizeof(unsigned long long) )) ) ;

	//-----------------------------------------------------------------------------
	//-- Scan data and set the starting positions
	error = launch_storeRecordStart(raw_csv);
	checkError(error, "call to record initial position store");

	cudaDeviceSynchronize();

	thrust::sort(thrust::device,raw_csv->recStart, raw_csv->recStart + raw_csv->num_records + 1);

	//-----------------------------------------------------------------------------
	//-- Acquire header row of 

	int h_num_cols=0, h_dup_cols_removed=0;

	int skip_header=0;

	// Check if the user gave us a list of column names
	if(args->names==NULL){

		// Getting the first row of data from the file. We will parse the data to find lineterminator as
		// well as the column delimiter.
		char* cmap_data = (char *)map_data;

		unsigned long long c=0;

		raw_csv->header_row=0;
		if (args->header>=0){
			raw_csv->header_row = args->header;
		}
		if(raw_csv->header_row > (long)raw_csv->num_records){
			checkError(GDF_FILE_ERROR, "Number of records is smaller than the id of the specified header row");
		}

		unsigned long long headerPositions[2];
		CUDA_TRY( cudaMemcpy(headerPositions,raw_csv->recStart + raw_csv->header_row, sizeof(unsigned long long)*2, cudaMemcpyDeviceToHost));
		unsigned long long start = headerPositions[0];
		unsigned long long stop  = headerPositions[1];

		c=start;
		while(c<stop){
			if (cmap_data[c]==args->lineterminator){
				h_num_cols++;
				break;				
			}
			else if(cmap_data[c] == '\r' && (c+1L)<(unsigned long long)raw_csv->num_bytes && cmap_data[c+1] == '\n'){
				h_num_cols++;
				break;
			}else if (cmap_data[c]==args->delimiter)
				h_num_cols++;
			c++;
		}

		unsigned long long prev=0;
		c=start;

		raw_csv->col_names.clear();

		if(args->header>=0){
			h_num_cols=0;
			// Storing the names of the columns into a vector of strings
			while(c<=stop){
				if (cmap_data[c]==args->delimiter || cmap_data[c]==args->lineterminator){
					std::string colName(cmap_data +prev,c-prev );
					prev=c+1;
					raw_csv->col_names.push_back(colName);
					h_num_cols++;
				}
				c++;
			}
			skip_header=1;
		}else{
			for (int i = 0; i<h_num_cols; i++){
				std::string newColName = std::to_string(i);
				raw_csv->col_names.push_back(newColName);
			}
		}
		// Allocating a boolean array that will use to state if a column needs to read or filtered.


		raw_csv->h_parseCol = (bool*)malloc(sizeof(bool) * (h_num_cols));
		RMM_TRY( rmmAlloc ((void**)&raw_csv->d_parseCol,(sizeof(bool) * (h_num_cols)),0 ) );
		for (int i = 0; i<h_num_cols; i++)
			raw_csv->h_parseCol[i]=true;

		// Looking for duplicates
		for (auto it = raw_csv->col_names.begin(); it != raw_csv->col_names.end(); it++){
			bool found_dupe = false;
			for (auto it2 = (it+1); it2 != raw_csv->col_names.end(); it2++){
				if (*it==*it2){
					found_dupe=true;
					break;
				}
			}
			if(found_dupe){
				int count=1;
				for (auto it2 = (it+1); it2 != raw_csv->col_names.end(); it2++){
					if (*it==*it2){
						if(args->mangle_dupe_cols){
							// Replace all the duplicates of column X with X.1,X.2,... First appearance stays as X.
							std::string newColName  = *it2;
							newColName += "." + std::to_string(count); 
							count++;
							*it2 = newColName;							
						} else{
							// All duplicate fields will be ignored.
							int pos=std::distance(raw_csv->col_names.begin(), it2);
							raw_csv->h_parseCol[pos]=false;
							h_dup_cols_removed++;
						}
					}
				}
			}
		}

		raw_csv->num_actual_cols = h_num_cols;							// Actuaul number of columns in the CSV file
		raw_csv->num_active_cols = h_num_cols-h_dup_cols_removed;		// Number of fields that need to be processed based on duplicatation fields

		CUDA_TRY(cudaMemcpy(raw_csv->d_parseCol, raw_csv->h_parseCol, sizeof(bool) * (h_num_cols), cudaMemcpyHostToDevice));
	}
	else {
		raw_csv->h_parseCol = (bool*)malloc(sizeof(bool) * (args->num_cols));
		RMM_TRY( rmmAlloc ((void**)&raw_csv->d_parseCol,(sizeof(bool) * (args->num_cols)),0 ) );

		for (int i = 0; i<raw_csv->num_actual_cols; i++){
			raw_csv->h_parseCol[i]=true;
			std::string col_name 	= args->names[i];
			raw_csv->col_names.push_back(col_name);

		}
		CUDA_TRY(cudaMemcpy(raw_csv->d_parseCol, raw_csv->h_parseCol, sizeof(bool) * (args->num_cols), cudaMemcpyHostToDevice));
	}

	// User can give
	if (args->use_cols_int!=NULL || args->use_cols_char!=NULL){
		if(args->use_cols_int!=NULL){
			for (int i = 0; i<raw_csv->num_actual_cols; i++)
				raw_csv->h_parseCol[i]=false;
			for(int i=0; i < args->use_cols_int_len; i++){
				int pos = args->use_cols_int[i];
				raw_csv->h_parseCol[pos]=true;
			}
			raw_csv->num_active_cols = args->use_cols_int_len;
		}else{
			for (int i = 0; i<raw_csv->num_actual_cols; i++)
				raw_csv->h_parseCol[i]=false;
			int countFound=0;
			for(int i=0; i < args->use_cols_char_len; i++){
				std::string colName(args->use_cols_char[i]);
				for (auto it = raw_csv->col_names.begin(); it != raw_csv->col_names.end(); it++){
					if(colName==*it){
						countFound++;
						int pos=std::distance(raw_csv->col_names.begin(), it);
						raw_csv->h_parseCol[pos]=true;
						break;
					}
				}
			}
			raw_csv->num_active_cols = countFound;
		}
		CUDA_TRY(cudaMemcpy(raw_csv->d_parseCol, raw_csv->h_parseCol, sizeof(bool) * (raw_csv->num_actual_cols), cudaMemcpyHostToDevice));
	}

	raw_csv->num_records -= (args->skiprows + args->skipfooter); 
	if(skip_header==0){
		raw_csv->header_row=-1;
	}else{
		raw_csv->num_records-=1;
	}

	//-----------------------------------------------------------------------------
	//---  done with host data
	close(fd);
	munmap(map_data, raw_csv->num_bytes);


	//-----------------------------------------------------------------------------
	//--- Auto detect types of the vectors

	// if(args->dtype==NULL){
	if(args->names==NULL){

		column_data_t *d_ColumnData,*h_ColumnData;

		h_ColumnData = (column_data_t*)malloc(sizeof(column_data_t) * (raw_csv->num_active_cols));
		RMM_TRY( rmmAlloc ((void**)&d_ColumnData,(sizeof(column_data_t) * (raw_csv->num_active_cols)),0 ) );

		CUDA_TRY( cudaMemset(d_ColumnData,	0, 	(sizeof(column_data_t) * (raw_csv->num_active_cols)) ) ) ;

		launch_dataTypeDetection(raw_csv, args->skiprows, d_ColumnData);

		CUDA_TRY( cudaMemcpy(h_ColumnData,d_ColumnData, sizeof(column_data_t) * (raw_csv->num_active_cols), cudaMemcpyDeviceToHost));

	    vector<gdf_dtype>	d_detectedTypes;			// host: array of dtypes (since gdf_columns are not created until end)

		raw_csv->dtypes.clear();

		for(int col = 0; col < raw_csv->num_active_cols; col++){
			unsigned long long countInt = h_ColumnData[col].countInt8+h_ColumnData[col].countInt16+
										  h_ColumnData[col].countInt32+h_ColumnData[col].countInt64;

			if (h_ColumnData[col].countNULL == raw_csv->num_records){
				d_detectedTypes.push_back(GDF_INT8); // Entire column is NULL. Allocating the smallest amount of memory
			} else if(h_ColumnData[col].countString>0L){
				d_detectedTypes.push_back(GDF_CATEGORY); // For auto-detection, we are currently not supporting strings.
			} else if(h_ColumnData[col].countDateAndTime>0L){
				d_detectedTypes.push_back(GDF_DATE64);
			} else if(h_ColumnData[col].countFloat > 0L  ||  
				(h_ColumnData[col].countFloat==0L && countInt >0L && h_ColumnData[col].countNULL >0L) ) {
				// The second condition has been added to conform to PANDAS which states that a colum of 
				// integers with a single NULL record need to be treated as floats.
				d_detectedTypes.push_back(GDF_FLOAT64);
			}
			else { 
				d_detectedTypes.push_back(GDF_INT64);
			}
		}

		raw_csv->dtypes=d_detectedTypes;

		free(h_ColumnData);
		RMM_TRY( rmmFree ( d_ColumnData, 0 ) );
	}
	else{
		for ( int x = 0; x < raw_csv->num_actual_cols; x++) {

			std::string temp_type 	= args->dtype[x];
			gdf_dtype col_dtype		= convertStringToDtype( temp_type );

			if (col_dtype == GDF_invalid)
				return GDF_UNSUPPORTED_DTYPE;

			raw_csv->dtypes.push_back(col_dtype);
		}
	}


	//-----------------------------------------------------------------------------
	//--- allocate space for the results
	gdf_column **cols = (gdf_column **)malloc( sizeof(gdf_column *) * raw_csv->num_active_cols);

	void **d_data,**h_data;
	gdf_valid_type **d_valid,**h_valid;
    unsigned long long	*d_valid_count,*h_valid_count;
	gdf_dtype *d_dtypes,*h_dtypes;





	h_dtypes 		= (gdf_dtype*)malloc (	sizeof(gdf_dtype)* (raw_csv->num_active_cols));
	h_valid_count	= (unsigned long long*)malloc (	sizeof(unsigned long long)* (raw_csv->num_active_cols));
	h_data 			= (void**)malloc (	sizeof(void*)* (raw_csv->num_active_cols));
	h_valid 		= (gdf_valid_type**)malloc (	sizeof(gdf_valid_type*)* (raw_csv->num_active_cols));

	RMM_TRY( rmmAlloc ((void**)&d_dtypes, 		(sizeof(gdf_dtype) 			* raw_csv->num_active_cols), 0 ) );
	RMM_TRY( rmmAlloc ((void**)&d_data, 		(sizeof(void *)				* raw_csv->num_active_cols), 0 ) );
	RMM_TRY( rmmAlloc ((void**)&d_valid, 		(sizeof(gdf_valid_type *)	* raw_csv->num_active_cols), 0 ) );
	RMM_TRY( rmmAlloc ((void**)&d_valid_count, 	(sizeof(unsigned long long) * raw_csv->num_active_cols), 0 ) );
	CUDA_TRY( cudaMemset(d_valid_count,	0, 		(sizeof(unsigned long long)	* raw_csv->num_active_cols)) );


	int stringColCount=0;
	for (int col = 0; col < raw_csv->num_active_cols; col++) {
		if(raw_csv->dtypes[col]==gdf_dtype::GDF_STRING)
			stringColCount++;
	}

	string_pair **h_str_cols = NULL, **d_str_cols = NULL;

	if (stringColCount > 0 ) {
		h_str_cols = (string_pair**) malloc ((sizeof(string_pair *)	* stringColCount));
		RMM_TRY( rmmAlloc ((void**)&d_str_cols, 	(sizeof(string_pair *)		* stringColCount), 0) );

		for (int col = 0; col < stringColCount; col++) {
			RMM_TRY( rmmAlloc ((void**)(h_str_cols + col), sizeof(string_pair) * (raw_csv->num_records), 0) );
		}

		CUDA_TRY(cudaMemcpy(d_str_cols, h_str_cols, sizeof(string_pair *)	* stringColCount, cudaMemcpyHostToDevice));
	}

	for (int col = 0; col < raw_csv->num_active_cols; col++) {

		gdf_column *gdf = (gdf_column *)malloc(sizeof(gdf_column) * 1);

		gdf->size		= raw_csv->num_records;
		gdf->dtype		= raw_csv->dtypes[col];
		gdf->null_count	= 0;						// will be filled in later

		//--- column name
		std::string str = raw_csv->col_names[col];
		int len = str.length() + 1;
		gdf->col_name = (char *)malloc(sizeof(char) * len);
		memcpy(gdf->col_name, str.c_str(), len);
		gdf->col_name[len -1] = '\0';

		allocateGdfDataSpace(gdf);

		cols[col] 		= gdf;
		h_dtypes[col] 	= raw_csv->dtypes[col];
		h_data[col] 	= gdf->data;
		h_valid[col] 	= gdf->valid;
	}
	CUDA_TRY( cudaMemcpy(d_dtypes,h_dtypes, sizeof(gdf_dtype) * (raw_csv->num_active_cols), cudaMemcpyHostToDevice));
	CUDA_TRY( cudaMemcpy(d_data,h_data, sizeof(void*) * (raw_csv->num_active_cols), cudaMemcpyHostToDevice));
	CUDA_TRY( cudaMemcpy(d_valid,h_valid, sizeof(gdf_valid_type*) * (raw_csv->num_active_cols), cudaMemcpyHostToDevice));

	free(h_dtypes); 
	free(h_valid); 
	free(h_data); 
	
	launch_dataConvertColumns(raw_csv,d_data, d_valid, d_dtypes,d_str_cols, args->skiprows, d_valid_count);
	cudaDeviceSynchronize();

	stringColCount=0;
	for (int col = 0; col < raw_csv->num_active_cols; col++) {

		gdf_column *gdf = cols[col];

		if (gdf->dtype != gdf_dtype::GDF_STRING)
			continue;

<<<<<<< HEAD
		//gdf->data = (void*) new NVStrings(str_cols[stringColCount],size_t(raw_csv->num_records));
		gdf->data = (void*)NVStrings::create_from_index(str_cols[stringColCount],size_t(raw_csv->num_records));
=======
		gdf->data = (void*) new NVStrings(d_str_cols[stringColCount],size_t(raw_csv->num_records));

		RMM_TRY( rmmFree ( h_str_cols [stringColCount], 0 ) );
>>>>>>> bf35b33f

		stringColCount++;
	}


	CUDA_TRY( cudaMemcpy(h_valid_count,d_valid_count, sizeof(unsigned long long) * (raw_csv->num_active_cols), cudaMemcpyDeviceToHost));

	//--- set the null count
	for ( int col = 0; col < raw_csv->num_active_cols; col++) {
		// long x = 0;
		// CUDA_TRY(cudaMemcpy(&x, &d_valid_count[col], sizeof(long), cudaMemcpyDeviceToHost));
		// cols[col]->null_count = raw_csv->num_records - x;
		cols[col]->null_count = raw_csv->num_records - h_valid_count[col];

	}

	free(h_valid_count); 

	// free up space that is no longer needed
	if (h_str_cols != NULL)
		free ( h_str_cols);

	free(raw_csv->h_parseCol);

	if (d_str_cols != NULL)
		RMM_TRY( rmmFree ( d_str_cols, 0 ) ); 

	RMM_TRY( rmmFree ( d_valid, 0 ) );
	RMM_TRY( rmmFree ( d_valid_count, 0 ) );
	RMM_TRY( rmmFree ( d_dtypes, 0 ) );
	RMM_TRY( rmmFree ( d_data, 0 ) ); 

	RMM_TRY( rmmFree ( raw_csv->recStart, 0 ) ); 
	RMM_TRY( rmmFree ( raw_csv->d_parseCol, 0 ) ); 
	RMM_TRY( rmmFree ( raw_csv->d_num_records, 0 ) ); 
	CUDA_TRY( cudaFree ( raw_csv->data) );


	args->data 			= cols;
	args->num_cols_out	= raw_csv->num_active_cols;
	args->num_rows_out	= raw_csv->num_records;

	delete raw_csv;
	return error;
}



/*
 * What is passed in is the data type as a string, need to convert that into gdf_dtype enum
 */
gdf_dtype convertStringToDtype(std::string &dtype) {

	if (dtype.compare( "str") == 0) 		return GDF_STRING;
	if (dtype.compare( "date") == 0) 		return GDF_DATE64;
	if (dtype.compare( "date32") == 0) 		return GDF_DATE32;
	if (dtype.compare( "date64") == 0) 		return GDF_DATE64;
	if (dtype.compare( "timestamp") == 0)	return GDF_TIMESTAMP;
	if (dtype.compare( "category") == 0) 	return GDF_CATEGORY;
	if (dtype.compare( "float") == 0)		return GDF_FLOAT32;
	if (dtype.compare( "float32") == 0)		return GDF_FLOAT32;
	if (dtype.compare( "float64") == 0)		return GDF_FLOAT64;
	if (dtype.compare( "double") == 0)		return GDF_FLOAT64;
	if (dtype.compare( "short") == 0)		return GDF_INT16;
	if (dtype.compare( "int") == 0)			return GDF_INT32;
	if (dtype.compare( "int32") == 0)		return GDF_INT32;
	if (dtype.compare( "int64") == 0)		return GDF_INT64;
	if (dtype.compare( "long") == 0)		return GDF_INT64;

	return GDF_invalid;
}


/*
 * Create the raw_csv_t structure and allocate space on the GPU
 */
gdf_error updateRawCsv( const char * data, long num_bytes, raw_csv_t * raw ) {

	int num_bits = (num_bytes + 63) / 64;

	CUDA_TRY( cudaMallocManaged ((void**)&raw->data, 		(sizeof(char)		* num_bytes)));
	// RMM_TRY( rmmAlloc ((void**)&raw->data, 		(sizeof(char)		* num_bytes),0 ));

	RMM_TRY( rmmAlloc((void**)&raw->d_num_records, sizeof(unsigned long long),0) );

	CUDA_TRY( cudaMemcpy(raw->data, data, num_bytes, cudaMemcpyHostToDevice));
	CUDA_TRY( cudaMemset(raw->d_num_records,0, ((sizeof(long)) )) );

	raw->num_bits  = num_bits;

	return GDF_SUCCESS;
}


/*
 * For each of the gdf_cvolumns, create the on-device space.  the on-host fields should already be filled in
 */
gdf_error allocateGdfDataSpace(gdf_column *gdf) {

	long N = gdf->size;
	long num_bitmaps = (N + 31) / 8;			// 8 bytes per bitmap

	//--- allocate space for the valid bitmaps
 	RMM_TRY( rmmAlloc((void**)&(gdf->valid), (sizeof(gdf_valid_type) 	* num_bitmaps), 0) ); 

	CUDA_TRY(cudaMemset(gdf->valid, 0, (sizeof(gdf_valid_type) 	* num_bitmaps)) );

	int elementSize=0;
	//--- Allocate space for the data
	switch(gdf->dtype) {
		case gdf_dtype::GDF_INT8:
			elementSize = sizeof(int8_t);
			break;
		case gdf_dtype::GDF_INT16:
			elementSize = sizeof(int16_t);
			break;
		case gdf_dtype::GDF_INT32:
			elementSize = sizeof(int32_t);
			break;
		case gdf_dtype::GDF_INT64:
			elementSize = sizeof(int64_t);
			break;
		case gdf_dtype::GDF_FLOAT32:
			elementSize = sizeof(float);
			break;
		case gdf_dtype::GDF_FLOAT64:
			elementSize = sizeof(double);
			break;
		case gdf_dtype::GDF_DATE32:
			elementSize = sizeof(gdf_date32);
			break;
		case gdf_dtype::GDF_DATE64:
			elementSize = sizeof(gdf_date64);
			break;
		case gdf_dtype::GDF_TIMESTAMP:
			elementSize = sizeof(int64_t);
			break;
		case gdf_dtype::GDF_CATEGORY:
			elementSize = sizeof(gdf_category);
			break;
		case gdf_dtype::GDF_STRING:
			return gdf_error::GDF_SUCCESS;
			// Memory for gdf->data allocated by string class eventually
		default:
			return GDF_UNSUPPORTED_DTYPE;
	}

    RMM_TRY( rmmAlloc((void**)&(gdf->data), (elementSize * N), 0) ); 

	return gdf_error::GDF_SUCCESS;
}


//----------------------------------------------------------------------------------------------------------------
//				CUDA Kernels
//----------------------------------------------------------------------------------------------------------------


gdf_error launch_countRecords(raw_csv_t * csvData) {

	char 		*data 		= csvData->data;
	long 		num_bytes	= csvData->num_bytes;
	long 		numBitmaps 	= csvData->num_bits;
	char		delim		= csvData->delimiter;
	unsigned long long 		*d_num_records = csvData->d_num_records;
	char		terminator	= csvData->terminator;

	/*
	 * Each bitmap is for a 64-byte chunk,
	 *
	 *  Note: could do one thread per byte, but that would require a lock on the bit map
	 *
	 */
	int64_t threads 	= 1024;

	// Using the number of bitmaps as the size - data index is bitmap ID * 64
	int64_t blocks = (numBitmaps + (threads -1)) / threads ;

	countRecords <<< blocks, threads >>> (data, delim, terminator, num_bytes, numBitmaps, d_num_records);

	CUDA_TRY(cudaGetLastError());

	long recs=-1;
	CUDA_TRY(cudaMemcpy(&recs, d_num_records, sizeof(long), cudaMemcpyDeviceToHost));
	csvData->num_records=recs;

	CUDA_TRY(cudaGetLastError());

	return GDF_SUCCESS;
}


__global__ void countRecords(char *data, const char delim, const char terminator, long num_bytes, long num_bits, unsigned long long* num_records) {

	// thread IDs range per block, so also need the block id
	long tid = threadIdx.x + (blockDim.x * blockIdx.x);

	if ( tid >= num_bits)
		return;

	// data ID is a multiple of 64
	long did = tid * 64L;

	char *raw = (data + did);

	long byteToProcess = ((did + 64L) < num_bytes) ? 64L : (num_bytes - did);

	// process the data
	long x = 0;
	long newLinesFound=0;
	for (x = 0; x < byteToProcess; x++) {

		// records
		if (raw[x] == terminator) {
			newLinesFound++;
		}	else if (raw[x] == '\r' && (x+1L)<num_bytes && raw[x +1] == '\n') {
			x++;
			newLinesFound++;
		}

	}
	atomicAdd((unsigned long long int*)num_records,(unsigned long long int)newLinesFound);
}


gdf_error launch_storeRecordStart(raw_csv_t * csvData) {

	char 		*data 		= csvData->data;
	long 		num_bytes	= csvData->num_bytes;
	long 		numBitmaps 	= csvData->num_bits;
	char		delim		= csvData->delimiter;
	char 		terminator	= csvData->terminator;

	unsigned long long 	*d_num_records 	= csvData->d_num_records;
	unsigned long long  *recStart 		= csvData->recStart;

	/*
	 * Each bitmap is for a 64-byte chunk
	 *  Note: could do one thread per byte, but that would require a lock on the bit map
	 */
	long threads 	= 1024;

	// Using the number of bitmaps as the size - data index is bitmap ID * 64
	long blocks = (numBitmaps + (threads -1)) / threads ;

	storeRecordStart <<< blocks, threads >>> (data, delim, terminator, num_bytes, numBitmaps,d_num_records,recStart);

	CUDA_TRY(cudaGetLastError());
	return GDF_SUCCESS;
}


__global__ void storeRecordStart(char *data, const char delim, const char terminator, long num_bytes, long num_bits, unsigned long long* num_records,unsigned long long* recStart) {

	// thread IDs range per block, so also need the block id
	long tid = threadIdx.x + (blockDim.x * blockIdx.x);

	if ( tid >= num_bits)
		return;

	// data ID - multiple of 64
	long did = tid * 64L;

	char *raw = (data + did);

	long byteToProcess = ((did + 64L) < num_bytes) ? 64L : (num_bytes - did);

	if(tid==0){
		long pos = atomicAdd((unsigned long long int*)num_records,(unsigned long long int)1);
		recStart[pos]=did+0;
	}

	// process the data
	long x = 0;
	for (x = 0; x < byteToProcess; x++) {

		// records
		if (raw[x] == terminator) {

			long pos = atomicAdd((unsigned long long int*)num_records,(unsigned long long int)1);
			recStart[pos]=did+x+1;

		}	else if (raw[x] == '\r' && (x+1L)<num_bytes && raw[x +1] == '\n') {

			x++;
			long pos = atomicAdd((unsigned long long int*)num_records,(unsigned long long int)1);
			recStart[pos]=did+x+1;
		}

	}
}


//----------------------------------------------------------------------------------------------------------------


gdf_error launch_dataConvertColumns(raw_csv_t * raw_csv, void **gdf, gdf_valid_type** valid, gdf_dtype* d_dtypes,string_pair **str_cols, long row_offset, unsigned long long *num_valid) {

	int64_t threads 	= 1024;
	int64_t blocks 		= (  raw_csv->num_records + (threads -1)) / threads ;


	convertCsvToGdf <<< blocks, threads >>>(
		raw_csv->data,
		raw_csv->delimiter,
		raw_csv->terminator,
		raw_csv->num_records,
		raw_csv->num_actual_cols,
		raw_csv->d_parseCol,
		raw_csv->recStart,
		d_dtypes,
		gdf,
		valid,
		str_cols,
		row_offset,
		raw_csv->header_row,
		raw_csv->dayfirst,
		num_valid
	);


	return GDF_SUCCESS;
}


/*
 * Data is processed in one row\record at a time - so the number of total threads (tid) is equal to the number of rows.
 *
 */
__global__ void convertCsvToGdf(
		char 			*raw_csv,
		char 			delim,
		char 			terminator,		
		unsigned long long  num_records,
		int  			num_columns,
		bool  			*parseCol,
		unsigned long long 			*recStart,
		gdf_dtype 		*dtype,
		void			**gdf_data,
		gdf_valid_type 	**valid,
		string_pair		**str_cols,
		unsigned long long 			row_offset,
		long 			header_row,
		bool			dayfirst,
		unsigned long long			*num_valid
		)
{



	// thread IDs range per block, so also need the block id
	long	rec_id  = threadIdx.x + (blockDim.x * blockIdx.x);		// this is entry into the field array - tid is an elements within the num_entries array

	// we can have more threads than data, make sure we are not past the end of the data
	if ( rec_id >= num_records)
		return;

	long extraOff=0;
	if(rec_id>=header_row && header_row>=0)
		extraOff=1;

	long start 		= recStart[rec_id + row_offset + extraOff];
	long stop 		= recStart[rec_id + 1 + row_offset + extraOff];

	long pos 		= start;
	int  col 		= 0;
	int  actual_col = 0;
	int  stringCol 	= 0;


	while(col<num_columns){

		if(start>stop)
			break;

		while(true){
			if(raw_csv[pos]==delim){
				break;
			}
			else if (raw_csv[pos] == terminator){
				break;
			}
            else if(raw_csv[pos] == '\r' &&  ((pos+1) < stop && raw_csv[pos+1]=='\n')){
            	stop--;
                break;
            }
			if(pos>=stop)
				break;
			pos++;
		}

		if(parseCol[col]==true){

			long tempPos=pos-1;

			if(dtype[col] != gdf_dtype::GDF_CATEGORY && dtype[col] != gdf_dtype::GDF_STRING){
				removePrePostWhiteSpaces2(raw_csv, &start, &tempPos);
			}


			if(start<=(tempPos)) { // Empty strings are not legal values

				switch(dtype[col]) {
					case gdf_dtype::GDF_INT8:
					{
						int8_t *gdf_out = (int8_t *)gdf_data[actual_col];
						gdf_out[rec_id] = convertStrtoInt<int8_t>(raw_csv, start, tempPos);
					}
						break;
					case gdf_dtype::GDF_INT16: {
						int16_t *gdf_out = (int16_t *)gdf_data[actual_col];
						gdf_out[rec_id] = convertStrtoInt<int16_t>(raw_csv, start, tempPos);
					}
						break;
					case gdf_dtype::GDF_INT32:
					{
						int32_t *gdf_out = (int32_t *)gdf_data[actual_col];
						gdf_out[rec_id] = convertStrtoInt<int32_t>(raw_csv, start, tempPos);
					}
						break;
					case gdf_dtype::GDF_INT64:
					{
						int64_t *gdf_out = (int64_t *)gdf_data[actual_col];
						gdf_out[rec_id] = convertStrtoInt<int64_t>(raw_csv, start, tempPos);
					}
						break;
					case gdf_dtype::GDF_FLOAT32:
					{
						float *gdf_out = (float *)gdf_data[actual_col];
						gdf_out[rec_id] = convertStrtoFloat<float>(raw_csv, start, tempPos);
					}
						break;
					case gdf_dtype::GDF_FLOAT64:
					{
						double *gdf_out = (double *)gdf_data[actual_col];
						gdf_out[rec_id] = convertStrtoFloat<double>(raw_csv, start, tempPos);
					}
						break;
					case gdf_dtype::GDF_DATE32:
					{
						gdf_date32 *gdf_out = (gdf_date32 *)gdf_data[actual_col];
						gdf_out[rec_id] = parseDateFormat(raw_csv, start, tempPos, dayfirst);
					}
						break;
					case gdf_dtype::GDF_DATE64:
					{
						gdf_date64 *gdf_out = (gdf_date64 *)gdf_data[actual_col];
						gdf_out[rec_id] = parseDateTimeFormat(raw_csv, start, tempPos, dayfirst);
					}
						break;
					case gdf_dtype::GDF_TIMESTAMP:
					{
						int64_t *gdf_out = (int64_t *)gdf_data[actual_col];
						gdf_out[rec_id] = convertStrtoInt<int64_t>(raw_csv, start, tempPos);
					}
					break;
					case gdf_dtype::GDF_CATEGORY:
					{
						gdf_category *gdf_out = (gdf_category *)gdf_data[actual_col];
						gdf_out[rec_id] = convertStrtoHash(raw_csv, start, pos, HASH_SEED);
					}
						break;
					case gdf_dtype::GDF_STRING:{
						str_cols[stringCol][rec_id].first 	= raw_csv+start;
						str_cols[stringCol][rec_id].second 	= size_t(pos-start);
						stringCol++;
					}
						break;
					default:
						break;
				}

				// set the valid bitmap - all bits were set to 0 to start
				int bitmapIdx 	= whichBitmap(rec_id);  	// which bitmap
				int bitIdx		= whichBit(rec_id);		// which bit - over an 8-bit index
				setBit(valid[col]+bitmapIdx, bitIdx);		// This is done with atomics

				atomicAdd((unsigned long long int*)&num_valid[col],(unsigned long long int)1);
			}
			else if(dtype[col]==gdf_dtype::GDF_STRING){
				str_cols[stringCol][rec_id].first 	= NULL;
				str_cols[stringCol][rec_id].second 	= 0;
				stringCol++;
			}
			actual_col++;
		}
			pos++;
			start=pos;
			col++;	

	}
}



//----------------------------------------------------------------------------------------------------------------


gdf_error launch_dataTypeDetection(
	raw_csv_t * raw_csv, 
	long row_offset,
	column_data_t* d_columnData) 
{
	int64_t threads 	= 1024;
	int64_t blocks 		= (  raw_csv->num_records + (threads -1)) / threads ;


	dataTypeDetection <<< blocks, threads >>>(
		raw_csv->data,
		raw_csv->delimiter,
		raw_csv->terminator,
		raw_csv->num_records,
		raw_csv->num_actual_cols,
		raw_csv->d_parseCol,
		raw_csv->recStart,
		row_offset,
		raw_csv->header_row,
		d_columnData
	);

	return GDF_SUCCESS;
}

/*
 */
__global__ void dataTypeDetection(
		char 			*raw_csv,
		char 			delim,
		char 			terminator,
		unsigned long long  			num_records,
		int  			num_columns,
		bool  			*parseCol,
		unsigned long long 			*recStart,
		unsigned long long  			row_offset,
		long 			header_row,
		column_data_t* d_columnData
		)
{

	// thread IDs range per block, so also need the block id
	long	rec_id  = threadIdx.x + (blockDim.x * blockIdx.x);		// this is entry into the field array - tid is an elements within the num_entries array

	// we can have more threads than data, make sure we are not past the end of the data
	if ( rec_id >= num_records)
		return;

	long extraOff=0;
	if(rec_id>=header_row && header_row>=0)
		extraOff=1;

	long start 		= recStart[rec_id + row_offset + extraOff];
	long stop 		= recStart[rec_id + 1 + row_offset + extraOff];

	long pos 		= start;
	int  col 		= 0;
	int  actual_col = 0;


	// Going through all the columns of a given record
	while(col<num_columns){

		if(start>stop)
			break;

		// Finding the breaking point for each column
		while(true){

			if(raw_csv[pos]==delim){
				break;
			}
			else if (raw_csv[pos] == terminator){
				break;
			}
            else if(raw_csv[pos] == '\r' &&  ((pos+1) < stop && raw_csv[pos+1]=='\n')){
            	stop--;
                break;
            }
			if(pos>stop)
				break;
			pos++;
		}


		// Checking if this is a column that the user wants --- user can filter columns
		if(parseCol[col]==true){

			long tempPos=pos-1;

			// Checking if the record is NULL
			if(start>(tempPos)){
				atomicAdd(& d_columnData[actual_col].countNULL, 1L);
				pos++;
				start=pos;
				col++;
				actual_col++;
				continue;	
			}

			long countNumber=0;
			long countDecimal=0;
			long countSlash=0;
			long countDash=0;
			long countColon=0;
			long countString=0;

			long strLen=pos-start;

			// Remove all pre and post white-spaces.  We might find additional NULL fields if the entire entry is made up of only spaces.
			removePrePostWhiteSpaces2(raw_csv, &start, &tempPos);
			for(long startPos=start; startPos<=tempPos; startPos++){
				if(raw_csv[startPos]>= '0' && raw_csv[startPos] <= '9'){
					countNumber++;
					continue;
				}
				// Looking for unique characters that will help identify column types.
				switch (raw_csv[startPos]){
					case '.':
						countDecimal++;break;
					case '-':
						countDash++; break;
					case '/':
						countSlash++;break;
					case ':':
						countColon++;break;
					default:
						countString++;
						break;	
				}
			}

			if(strLen==0) // Removed spaces ' ' in the pre-processing and thus we can have an empty string.
				atomicAdd(& d_columnData[actual_col].countNULL, 1L);
			// Integers have to have the length of the string or can be off by one if they start with a minus sign
			else if(countNumber==(strLen) || ( strLen>1 && countNumber==(strLen-1) && raw_csv[start]=='-') ){
				// Checking to see if we the integer value requires 8,16,32,64 bits.
				// This will allow us to allocate the exact amount of memory.
				int64_t i = convertStrtoInt<int64_t>(raw_csv, start, tempPos);
				if(i >= (1L<<31)){
					atomicAdd(& d_columnData[actual_col].countInt64, 1L);
				}
				else if(i >= (1L<<15)){
					atomicAdd(& d_columnData[actual_col].countInt32, 1L);
				}
				else if(i >= (1L<<7)){
					atomicAdd(& d_columnData[actual_col].countInt16, 1L);
				}
				else
					atomicAdd(& d_columnData[actual_col].countInt8, 1L);
			}
			// Floating point numbers are made up of numerical strings, have to have a decimal sign, and can have a minus sign.
			else if((countNumber==(strLen-1) && countDecimal==1) || (strLen>2 && countNumber==(strLen-2) && raw_csv[start]=='-')){
					atomicAdd(& d_columnData[actual_col].countFloat, 1L);
			}
			// The date-time field cannot have more than 3 strings. As such if an entry has more than 3 string characters, it is not 
			// a data-time field. Also, if a string has multiple decimals, then is not a legit number.
			else if(countString > 3 || countDecimal > 1){
				atomicAdd(& d_columnData[actual_col].countString, 1L);
			}
			else {
				// A date field can have either one or two '-' or '\'. A legal combination will only have one of them.
				// To simplify the process of auto column detection, we are not covering all the date-time formation permutations.
				if((countDash>0 && countDash<=2 && countSlash==0)|| (countDash==0 && countSlash>0 && 	countSlash<=2) ){
					if((countColon<=2)){
						atomicAdd(& d_columnData[actual_col].countDateAndTime, 1L);
					}
					else{
						atomicAdd(& d_columnData[actual_col].countString, 1L);					
					}
				}
				// Default field is string type.
				else{
					atomicAdd(& d_columnData[actual_col].countString, 1L);					
				}
			}
			actual_col++;
		}
		pos++;
		start=pos;
		col++;	

	}
}

//----------------------------------------------------------------------------------------------------------------

/*
 * Return which bit is set
 * x is the occurrence: 1 = first, 2 = seconds, ...
 */
__device__ int findSetBit(int tid, long num_bits, uint64_t *r_bits, int x) {

	int idx = tid;

	if ( x == 0 )
		return -1;

	int withinBitCount = 0;
	int offset = 0;
	int found  = 0;

	uint64_t bitmap = r_bits[idx];

	while (found != x)
	{
		if(bitmap == 0)
		{
			idx++;
			if (idx >= num_bits)
				return -1;
			bitmap = r_bits[idx];
			offset += 64;
			withinBitCount = 0;
		}

		if ( bitmap & 1 ) {
			found++;			//found a set bit
		}

		bitmap >>= 1;
		++withinBitCount;
	 }

	offset += withinBitCount -1;


	return offset;
}

<|MERGE_RESOLUTION|>--- conflicted
+++ resolved
@@ -590,14 +590,9 @@
 		if (gdf->dtype != gdf_dtype::GDF_STRING)
 			continue;
 
-<<<<<<< HEAD
-		//gdf->data = (void*) new NVStrings(str_cols[stringColCount],size_t(raw_csv->num_records));
 		gdf->data = (void*)NVStrings::create_from_index(str_cols[stringColCount],size_t(raw_csv->num_records));
-=======
-		gdf->data = (void*) new NVStrings(d_str_cols[stringColCount],size_t(raw_csv->num_records));
 
 		RMM_TRY( rmmFree ( h_str_cols [stringColCount], 0 ) );
->>>>>>> bf35b33f
 
 		stringColCount++;
 	}
@@ -607,11 +602,7 @@
 
 	//--- set the null count
 	for ( int col = 0; col < raw_csv->num_active_cols; col++) {
-		// long x = 0;
-		// CUDA_TRY(cudaMemcpy(&x, &d_valid_count[col], sizeof(long), cudaMemcpyDeviceToHost));
-		// cols[col]->null_count = raw_csv->num_records - x;
 		cols[col]->null_count = raw_csv->num_records - h_valid_count[col];
-
 	}
 
 	free(h_valid_count); 
