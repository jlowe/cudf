--- conflicted
+++ resolved
@@ -576,10 +576,7 @@
             src/rolling/jit/code/operation.cpp
             src/sort/sort.cu
             src/sort/stable_sort.cu
-<<<<<<< HEAD
             src/sort/rank.cu
-=======
->>>>>>> eb3e3e6a
             src/column/legacy/interop.cpp
             src/strings/attributes.cu
             src/strings/case.cu
