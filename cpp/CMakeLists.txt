#=============================================================================
# Copyright (c) 2018-2020, NVIDIA CORPORATION.
#
# Licensed under the Apache License, Version 2.0 (the "License");
# you may not use this file except in compliance with the License.
# You may obtain a copy of the License at
#
#     http://www.apache.org/licenses/LICENSE-2.0
#
# Unless required by applicable law or agreed to in writing, software
# distributed under the License is distributed on an "AS IS" BASIS,
# WITHOUT WARRANTIES OR CONDITIONS OF ANY KIND, either express or implied.
# See the License for the specific language governing permissions and
# limitations under the License.
#=============================================================================
cmake_minimum_required(VERSION 3.14 FATAL_ERROR)

project(CUDA_DATAFRAME VERSION 0.15.0 LANGUAGES C CXX CUDA)

if(NOT CMAKE_CUDA_COMPILER)
  message(SEND_ERROR "CMake cannot locate a CUDA compiler")
endif(NOT CMAKE_CUDA_COMPILER)

###################################################################################################
# - build type ------------------------------------------------------------------------------------

# Set a default build type if none was specified
set(DEFAULT_BUILD_TYPE "Release")

if(NOT CMAKE_BUILD_TYPE AND NOT CMAKE_CONFIGURATION_TYPES)
  message(STATUS "Setting build type to '${DEFAULT_BUILD_TYPE}' since none specified.")
  set(CMAKE_BUILD_TYPE "${DEFAULT_BUILD_TYPE}" CACHE
      STRING "Choose the type of build." FORCE)
  # Set the possible values of build type for cmake-gui
  set_property(CACHE CMAKE_BUILD_TYPE PROPERTY STRINGS
    "Debug" "Release" "MinSizeRel" "RelWithDebInfo")
endif(NOT CMAKE_BUILD_TYPE AND NOT CMAKE_CONFIGURATION_TYPES)

###################################################################################################
# - compiler options ------------------------------------------------------------------------------

set(CMAKE_CXX_STANDARD 14)
set(CMAKE_C_COMPILER $ENV{CC})
set(CMAKE_CXX_COMPILER $ENV{CXX})
set(CMAKE_CXX_STANDARD_REQUIRED ON)

set(CMAKE_CUDA_STANDARD 14)
set(CMAKE_CUDA_STANDARD_REQUIRED ON)

if(CMAKE_COMPILER_IS_GNUCXX)
    set(CMAKE_CXX_FLAGS "${CMAKE_CXX_FLAGS} -Werror -Wno-error=deprecated-declarations")

    # Suppress parentheses warning which causes gmock to fail
    set(CMAKE_CUDA_FLAGS "${CMAKE_CUDA_FLAGS} -Xcompiler -Wno-parentheses")

    option(CMAKE_CXX11_ABI "Enable the GLIBCXX11 ABI" ON)
    if(CMAKE_CXX11_ABI)
        message(STATUS "CUDF: Enabling the GLIBCXX11 ABI")
    else()
        message(STATUS "CUDF: Disabling the GLIBCXX11 ABI")
        set(CMAKE_C_FLAGS "${CMAKE_C_FLAGS} -D_GLIBCXX_USE_CXX11_ABI=0")
        set(CMAKE_CXX_FLAGS "${CMAKE_CXX_FLAGS} -D_GLIBCXX_USE_CXX11_ABI=0")
        set(CMAKE_CUDA_FLAGS "${CMAKE_CUDA_FLAGS} -Xcompiler -D_GLIBCXX_USE_CXX11_ABI=0")
    endif(CMAKE_CXX11_ABI)
endif(CMAKE_COMPILER_IS_GNUCXX)

if(CMAKE_CUDA_COMPILER_VERSION)
  # Compute the version. from  CMAKE_CUDA_COMPILER_VERSION
  string(REGEX REPLACE "([0-9]+)\\.([0-9]+).*" "\\1" CUDA_VERSION_MAJOR ${CMAKE_CUDA_COMPILER_VERSION})
  string(REGEX REPLACE "([0-9]+)\\.([0-9]+).*" "\\2" CUDA_VERSION_MINOR ${CMAKE_CUDA_COMPILER_VERSION})
  set(CUDA_VERSION "${CUDA_VERSION_MAJOR}.${CUDA_VERSION_MINOR}" CACHE STRING "Version of CUDA as computed from nvcc.")
  mark_as_advanced(CUDA_VERSION)
endif()

message(STATUS "CUDA_VERSION_MAJOR: ${CUDA_VERSION_MAJOR}")
message(STATUS "CUDA_VERSION_MINOR: ${CUDA_VERSION_MINOR}")
message(STATUS "CUDA_VERSION: ${CUDA_VERSION}")

# Always set this convenience variable
set(CUDA_VERSION_STRING "${CUDA_VERSION}")

# Auto-detect available GPU compute architectures
set(GPU_ARCHS "ALL" CACHE STRING
  "List of GPU architectures (semicolon-separated) to be compiled for. Pass 'ALL' if you want to compile for all supported GPU architectures. Empty string means to auto-detect the GPUs on the current system")

if("${GPU_ARCHS}" STREQUAL "")
  include(cmake/EvalGpuArchs.cmake)
  evaluate_gpu_archs(GPU_ARCHS)
endif()

if("${GPU_ARCHS}" STREQUAL "ALL")
  set(GPU_ARCHS "60")
  if((CUDA_VERSION_MAJOR EQUAL 9) OR (CUDA_VERSION_MAJOR GREATER 9))
    set(GPU_ARCHS "${GPU_ARCHS};70")
  endif()
  if((CUDA_VERSION_MAJOR EQUAL 10) OR (CUDA_VERSION_MAJOR GREATER 10))
    set(GPU_ARCHS "${GPU_ARCHS};75")
  endif()
endif()
message("GPU_ARCHS = ${GPU_ARCHS}")

foreach(arch ${GPU_ARCHS})
  set(CMAKE_CUDA_FLAGS "${CMAKE_CUDA_FLAGS} -gencode=arch=compute_${arch},code=sm_${arch}")
endforeach()

list(GET GPU_ARCHS -1 ptx)
set(CMAKE_CUDA_FLAGS "${CMAKE_CUDA_FLAGS} -gencode=arch=compute_${ptx},code=compute_${ptx}")

set(CMAKE_CUDA_FLAGS "${CMAKE_CUDA_FLAGS} --expt-extended-lambda --expt-relaxed-constexpr")

# set warnings as errors
# TODO: remove `no-maybe-unitialized` used to suppress warnings in rmm::exec_policy
set(CMAKE_CUDA_FLAGS "${CMAKE_CUDA_FLAGS} -Werror=cross-execution-space-call -Xcompiler -Wall,-Werror,-Wno-error=deprecated-declarations")

option(DISABLE_DEPRECATION_WARNING "Disable warnings generated from deprecated declarations." OFF)
if(DISABLE_DEPRECATION_WARNING)
    set(CMAKE_CUDA_FLAGS "${CMAKE_CUDA_FLAGS} -Xcompiler -Wno-deprecated-declarations")
    set(CMAKE_CXX_FLAGS "${CMAKE_CXX_FLAGS} -Wno-deprecated-declarations")
endif(DISABLE_DEPRECATION_WARNING)

# Option to enable line info in CUDA device compilation to allow introspection when profiling / memchecking
option(CMAKE_CUDA_LINEINFO "Enable the -lineinfo option for nvcc (useful for cuda-memcheck / profiler" OFF)
if(CMAKE_CUDA_LINEINFO)
    set(CMAKE_CUDA_FLAGS "${CMAKE_CUDA_FLAGS} -lineinfo")
endif(CMAKE_CUDA_LINEINFO)

# Debug options
if(CMAKE_BUILD_TYPE MATCHES Debug)
    message(STATUS "Building with debugging flags")
    set(CMAKE_CUDA_FLAGS "${CMAKE_CUDA_FLAGS} -G -Xcompiler -rdynamic")
endif(CMAKE_BUILD_TYPE MATCHES Debug)

# To apply RUNPATH to transitive dependencies (this is a temporary solution)
set(CMAKE_SHARED_LINKER_FLAGS "-Wl,--disable-new-dtags")
set(CMAKE_EXE_LINKER_FLAGS "-Wl,--disable-new-dtags")

# Build options
option(BUILD_SHARED_LIBS "Build shared libraries" ON)
option(BUILD_TESTS "Configure CMake to build tests" ON)
option(BUILD_BENCHMARKS "Configure CMake to build (google) benchmarks" OFF)
option(BUILD_CUDF_KAFKA "Configure CMake to build cudf_kafka" OFF)

###################################################################################################
# - cudart options --------------------------------------------------------------------------------
# cudart can be statically linked or dynamically linked. The python ecosystem wants dynamic linking

option(CUDA_STATIC_RUNTIME "Statically link the CUDA runtime" OFF)

if(CUDA_STATIC_RUNTIME)
    message(STATUS "Enabling static linking of cudart")
    set(CUDART_LIBRARY "cudart_static")
else()
    set(CUDART_LIBRARY "cudart")
endif(CUDA_STATIC_RUNTIME)

###################################################################################################
# - cmake modules ---------------------------------------------------------------------------------

set(CMAKE_MODULE_PATH "${CMAKE_CURRENT_SOURCE_DIR}/cmake/Modules/" ${CMAKE_MODULE_PATH})

include(FeatureSummary)
include(CheckIncludeFiles)
include(CheckLibraryExists)

###################################################################################################
# - third party dependencies-----------------------------------------------------------------------
# add third party dependencies using CMake FetchContent

add_subdirectory(thirdparty)

###################################################################################################
# - conda environment -----------------------------------------------------------------------------

if("$ENV{CONDA_BUILD}" STREQUAL "1")
    set(CMAKE_SYSTEM_PREFIX_PATH "$ENV{BUILD_PREFIX};$ENV{PREFIX};${CMAKE_SYSTEM_PREFIX_PATH}")
    set(CONDA_INCLUDE_DIRS "$ENV{BUILD_PREFIX}/include" "$ENV{PREFIX}/include")
    set(CONDA_LINK_DIRS "$ENV{BUILD_PREFIX}/lib" "$ENV{PREFIX}/lib")
    message(STATUS "Conda build detected, CMAKE_SYSTEM_PREFIX_PATH set to: ${CMAKE_SYSTEM_PREFIX_PATH}")
elseif(DEFINED ENV{CONDA_PREFIX})
    set(CMAKE_SYSTEM_PREFIX_PATH "$ENV{CONDA_PREFIX};${CMAKE_SYSTEM_PREFIX_PATH}")
    set(CONDA_INCLUDE_DIRS "$ENV{CONDA_PREFIX}/include")
    set(CONDA_LINK_DIRS "$ENV{CONDA_PREFIX}/lib")
    message(STATUS "Conda environment detected, CMAKE_SYSTEM_PREFIX_PATH set to: ${CMAKE_SYSTEM_PREFIX_PATH}")
endif("$ENV{CONDA_BUILD}" STREQUAL "1")

###################################################################################################
# - find arrow ------------------------------------------------------------------------------------

option(ARROW_STATIC_LIB "Build and statically link with Arrow libraries" OFF)

if(ARROW_STATIC_LIB)
  message(STATUS "BUILDING ARROW")
  include(ConfigureArrow)

  if(ARROW_FOUND)
    message(STATUS "Apache Arrow found in ${ARROW_INCLUDE_DIR}")
  else()
    message(FATAL_ERROR "Apache Arrow not found, please check your settings.")
  endif(ARROW_FOUND)

  add_library(arrow STATIC IMPORTED ${ARROW_LIB})
  add_library(arrow_cuda STATIC IMPORTED ${ARROW_CUDA_LIB})
else()
  find_path(ARROW_INCLUDE_DIR "arrow"
      HINTS "$ENV{ARROW_ROOT}/include")

  find_library(ARROW_LIB "arrow"
      NAMES libarrow
      HINTS "$ENV{ARROW_ROOT}/lib" "$ENV{ARROW_ROOT}/build")

  find_library(ARROW_CUDA_LIB "arrow_cuda"
      NAMES libarrow_cuda
      HINTS "$ENV{ARROW_ROOT}/lib" "$ENV{ARROW_ROOT}/build")

  message(STATUS "ARROW: ARROW_INCLUDE_DIR set to ${ARROW_INCLUDE_DIR}")
  message(STATUS "ARROW: ARROW_LIB set to ${ARROW_LIB}")
  message(STATUS "ARROW: ARROW_CUDA_LIB set to ${ARROW_CUDA_LIB}")

  add_library(arrow SHARED IMPORTED ${ARROW_LIB})
  add_library(arrow_cuda SHARED IMPORTED ${ARROW_CUDA_LIB})
endif(ARROW_STATIC_LIB)

if(ARROW_INCLUDE_DIR AND ARROW_LIB AND ARROW_CUDA_LIB)
  set_target_properties(arrow PROPERTIES IMPORTED_LOCATION ${ARROW_LIB})
  set_target_properties(arrow_cuda PROPERTIES IMPORTED_LOCATION ${ARROW_CUDA_LIB})
endif(ARROW_INCLUDE_DIR AND ARROW_LIB AND ARROW_CUDA_LIB)

###################################################################################################
# - copy libcu++ ------------------------------------------------------------------------------------

file(MAKE_DIRECTORY "${CMAKE_BINARY_DIR}/include/libcudacxx")
file(MAKE_DIRECTORY "${CMAKE_BINARY_DIR}/include/libcxx/include")

file(INSTALL ${LIBCUDACXX_INCLUDE_DIR} DESTINATION ${CMAKE_BINARY_DIR}/include/libcudacxx/)
file(INSTALL ${LIBCXX_INCLUDE_DIR}     DESTINATION ${CMAKE_BINARY_DIR}/include/libcxx/include/)

###################################################################################################
# - find zlib -------------------------------------------------------------------------------------

find_package(ZLIB REQUIRED)

message(STATUS "ZLIB: ZLIB_LIBRARIES set to ${ZLIB_LIBRARIES}")
message(STATUS "ZLIB: ZLIB_INCLUDE_DIRS set to ${ZLIB_INCLUDE_DIRS}")

if(ZLIB_FOUND)
    message(STATUS "ZLib found in ${ZLIB_INCLUDE_DIRS}")
else()
    message(FATAL_ERROR "ZLib not found, please check your settings.")
endif(ZLIB_FOUND)

###################################################################################################
# - find boost ------------------------------------------------------------------------------------

# Don't look for a CMake configuration file
set(Boost_NO_BOOST_CMAKE ON)

find_package(
    Boost REQUIRED MODULE
    COMPONENTS filesystem
)

message(STATUS "BOOST: Boost_LIBRARIES set to ${Boost_LIBRARIES}")
message(STATUS "BOOST: Boost_INCLUDE_DIRS set to ${Boost_INCLUDE_DIRS}")

if(Boost_FOUND)
    message(STATUS "Boost found in ${Boost_INCLUDE_DIRS}")
    set(CMAKE_C_FLAGS "${CMAKE_C_FLAGS} -DBOOST_NO_CXX14_CONSTEXPR")
    set(CMAKE_CXX_FLAGS "${CMAKE_CXX_FLAGS} -DBOOST_NO_CXX14_CONSTEXPR")
    set(CMAKE_CUDA_FLAGS "${CMAKE_CUDA_FLAGS} -DBOOST_NO_CXX14_CONSTEXPR")
else()
    message(FATAL_ERROR "Boost not found, please check your settings.")
endif(Boost_FOUND)

###################################################################################################
# - RMM -------------------------------------------------------------------------------------------

find_path(RMM_INCLUDE "rmm"
          HINTS "$ENV{RMM_ROOT}/include")

find_library(RMM_LIBRARY "rmm"
             HINTS "$ENV{RMM_ROOT}/lib" "$ENV{RMM_ROOT}/build")

message(STATUS "RMM: RMM_LIBRARY set to ${RMM_LIBRARY}")
message(STATUS "RMM: RMM_INCLUDE set to ${RMM_INCLUDE}")

add_library(rmm SHARED IMPORTED ${RMM_LIBRARY})
if(RMM_INCLUDE AND RMM_LIBRARY)
    set_target_properties(rmm PROPERTIES IMPORTED_LOCATION ${RMM_LIBRARY})
endif(RMM_INCLUDE AND RMM_LIBRARY)

###################################################################################################
# - DLPACK -------------------------------------------------------------------------------------------

find_path(
    DLPACK_INCLUDE "dlpack"
    HINTS "$ENV{DLPACK_ROOT}/include"
)

message(STATUS "DLPACK: DLPACK_INCLUDE set to ${DLPACK_INCLUDE}")

###################################################################################################
# - jitify ----------------------------------------------------------------------------------------

option(JITIFY_USE_CACHE "Use a file cache for JIT compiled kernels" ON)
if(JITIFY_USE_CACHE)
    message(STATUS "Using file cache for JIT compiled kernels")
    add_definitions("-DJITIFY_USE_CACHE -DCUDF_VERSION=${CMAKE_PROJECT_VERSION}")
endif(JITIFY_USE_CACHE)

###################################################################################################
# - per-thread default stream option --------------------------------------------------------------
# This needs to be defined first so tests and benchmarks can inherit it.

option(PER_THREAD_DEFAULT_STREAM "Build with per-thread default stream" OFF)
if(PER_THREAD_DEFAULT_STREAM)
    message(STATUS "Using per-thread default stream")
    add_compile_definitions(CUDA_API_PER_THREAD_DEFAULT_STREAM)
endif(PER_THREAD_DEFAULT_STREAM)

###################################################################################################
# - add gtest -------------------------------------------------------------------------------------

if(BUILD_TESTS)
    include(CTest)
    include(ConfigureGoogleTest)

    if(GTEST_FOUND)
        message(STATUS "Google C++ Testing Framework (Google Test) found in ${GTEST_ROOT}")
        include_directories(${GTEST_INCLUDE_DIR})
        add_subdirectory(${CMAKE_SOURCE_DIR}/tests)
    else()
        message(AUTHOR_WARNING "Google C++ Testing Framework (Google Test) not found: automated tests are disabled.")
    endif(GTEST_FOUND)
endif(BUILD_TESTS)

message(STATUS "CUDF_TEST_LIST set to: ${CUDF_TEST_LIST}")

###################################################################################################
# - add google benchmark --------------------------------------------------------------------------

if(BUILD_BENCHMARKS)

  include(ConfigureGoogleBenchmark)

  if(GBENCH_FOUND)
    message(STATUS "Google C++ Benchmarking Framework (Google Benchmark) found in ${GBENCH_ROOT}")
    include_directories(${GBENCH_INCLUDE_DIR})
    add_subdirectory(${CMAKE_SOURCE_DIR}/benchmarks)
  else()
    message(AUTHOR_WARNING "Google C++ Benchmarking Framework (Google Benchmark) not found: automated tests are disabled.")
  endif(GBENCH_FOUND)

endif(BUILD_BENCHMARKS)

message(STATUS "BENCHMARK_LIST set to: ${BENCHMARK_LIST}")

###################################################################################################
# - include paths ---------------------------------------------------------------------------------

include_directories("${CUB_INCLUDE_DIR}"
                    "${THRUST_INCLUDE_DIR}"
                    "${JITIFY_INCLUDE_DIR}"
                    "${LIBCUDACXX_INCLUDE_DIR}")

if(CMAKE_CUDA_TOOLKIT_INCLUDE_DIRECTORIES)
	include_directories("${CMAKE_CUDA_TOOLKIT_INCLUDE_DIRECTORIES}")
endif(CMAKE_CUDA_TOOLKIT_INCLUDE_DIRECTORIES)

include_directories("${CMAKE_BINARY_DIR}/include"
                    "${CMAKE_BINARY_DIR}/include/jit"
                    "${CMAKE_SOURCE_DIR}/include"
                    "${CMAKE_SOURCE_DIR}/src"
                    "${ARROW_INCLUDE_DIR}"
                    "${ZLIB_INCLUDE_DIRS}"
                    "${Boost_INCLUDE_DIRS}"
                    "${RMM_INCLUDE}"
                    "${DLPACK_INCLUDE}")

if(CONDA_INCLUDE_DIRS)
    include_directories("${CONDA_INCLUDE_DIRS}")
endif(CONDA_INCLUDE_DIRS)

###################################################################################################
# - library paths ---------------------------------------------------------------------------------

link_directories("${CMAKE_CUDA_IMPLICIT_LINK_DIRECTORIES}" # CMAKE_CUDA_IMPLICIT_LINK_DIRECTORIES is an undocumented/unsupported variable containing the link directories for nvcc
                 "${CMAKE_BINARY_DIR}/lib"
                 "${CMAKE_BINARY_DIR}"
                 "${GTEST_LIBRARY_DIR}"
                 "${RMM_LIBRARY}")

if(CONDA_LINK_DIRS)
    link_directories("${CONDA_LINK_DIRS}")
endif(CONDA_LINK_DIRS)

###################################################################################################
# - library targets -------------------------------------------------------------------------------

add_library(cudf
            src/comms/ipc/ipc.cpp
            src/merge/merge.cu
            src/partitioning/round_robin.cu
            src/join/join.cu
            src/join/cross_join.cu
            src/join/semi_join.cu
            src/sort/is_sorted.cu
            src/binaryop/binaryop.cpp
            src/binaryop/compiled/binary_ops.cu
            src/binaryop/jit/code/kernel.cpp
            src/binaryop/jit/code/operation.cpp
            src/binaryop/jit/code/traits.cpp
            src/jit/type.cpp
            src/jit/parser.cpp
            src/jit/cache.cpp
            src/jit/launcher.cpp
            src/transform/jit/code/kernel.cpp
            src/transform/transform.cpp
            src/transform/nans_to_nulls.cu
            src/transform/bools_to_mask.cu
<<<<<<< HEAD
            src/transform/table_to_arrow.cpp
            src/transform/arrow_to_table.cu
=======
            src/transform/encode.cpp
>>>>>>> 6857a43c
            src/stream_compaction/apply_boolean_mask.cu
            src/stream_compaction/drop_nulls.cu
            src/stream_compaction/drop_nans.cu
            src/stream_compaction/drop_duplicates.cu
            src/datetime/datetime_ops.cu
            src/hash/hashing.cu
            src/partitioning/partitioning.cu
            src/quantiles/quantile.cu
            src/quantiles/quantiles.cu
            src/reductions/reductions.cpp
            src/reductions/min.cu
            src/reductions/max.cu
            src/reductions/any.cu
            src/reductions/all.cu
            src/reductions/sum.cu
            src/reductions/product.cu
            src/reductions/sum_of_squares.cu
            src/reductions/mean.cu
            src/reductions/var.cu
            src/reductions/std.cu
            src/reductions/scan.cu
            src/replace/replace.cu
            src/replace/clamp.cu
            src/reshape/interleave_columns.cu
            src/transpose/transpose.cu
            src/unary/cast_ops.cu
            src/unary/null_ops.cu
            src/unary/nan_ops.cu
            src/unary/math_ops.cu
            src/unary/unary_ops.cuh
            src/dlpack/dlpack.cpp
            src/io/avro/avro_gpu.cu
            src/io/avro/avro.cpp
            src/io/avro/reader_impl.cu
            src/io/csv/csv_gpu.cu
            src/io/csv/reader_impl.cu
            src/io/csv/writer_impl.cu
            src/io/json/reader_impl.cu
            src/io/json/json_gpu.cu
            src/io/orc/orc.cpp
            src/io/orc/timezone.cpp
            src/io/orc/stripe_data.cu
            src/io/orc/stripe_init.cu
            src/io/orc/stripe_enc.cu
            src/io/orc/dict_enc.cu
            src/io/orc/stats_enc.cu
            src/io/orc/reader_impl.cu
            src/io/orc/writer_impl.cu
            src/io/parquet/page_data.cu
            src/io/parquet/page_hdr.cu
            src/io/parquet/page_enc.cu
            src/io/parquet/page_dict.cu
            src/io/parquet/parquet.cpp
            src/io/parquet/reader_impl.cu
            src/io/parquet/writer_impl.cu
            src/io/comp/cpu_unbz2.cpp
            src/io/comp/uncomp.cpp
            src/io/comp/brotli_dict.cpp
            src/io/comp/debrotli.cu
            src/io/comp/snap.cu
            src/io/comp/unsnap.cu
            src/io/comp/gpuinflate.cu
            src/io/functions.cpp
            src/io/statistics/column_stats.cu
            src/io/utilities/datasource.cpp
            src/io/utilities/parsing_utils.cu
            src/io/utilities/type_conversion.cu
            src/io/utilities/data_sink.cpp
            src/copying/gather.cu
            src/copying/copy.cpp
            src/copying/sample.cu
            src/copying/scatter.cu
            src/copying/shift.cu
            src/copying/copy.cu
            src/copying/concatenate.cu
            src/copying/slice.cpp
            src/copying/split.cpp
            src/copying/contiguous_split.cu
            src/copying/copy_range.cu
            src/copying/get_element.cu
            src/filling/fill.cu
            src/filling/repeat.cu
            src/filling/sequence.cu
            src/reshape/tile.cu
            src/search/search.cu
            src/column/column.cu
            src/column/column_view.cpp
            src/column/column_device_view.cu
            src/column/column_factories.cpp
            src/table/table_view.cpp
            src/table/table_device_view.cu
            src/table/table.cpp
            src/bitmask/null_mask.cu
            src/rolling/rolling.cu
            src/rolling/jit/code/kernel.cpp
            src/rolling/jit/code/operation.cpp
            src/sort/sort.cu
            src/sort/stable_sort.cu
            src/sort/rank.cu
            src/strings/attributes.cu
            src/strings/case.cu
            src/strings/wrap.cu
            src/strings/capitalize.cu
            src/strings/char_types/char_types.cu
            src/strings/char_types/char_cases.cu
            src/strings/combine.cu
            src/strings/contains.cu
            src/strings/convert/convert_booleans.cu
            src/strings/convert/convert_datetime.cu
            src/strings/convert/convert_floats.cu
            src/strings/convert/convert_hex.cu
            src/strings/convert/convert_integers.cu
            src/strings/convert/convert_ipv4.cu
            src/strings/convert/convert_urls.cu
            src/strings/copying/concatenate.cu
            src/strings/copying/copying.cu
            src/strings/extract.cu
            src/strings/find.cu
            src/strings/findall.cu
            src/strings/find_multiple.cu
            src/strings/filling/fill.cu
            src/strings/padding.cu
            src/strings/regex/regcomp.cpp
            src/strings/regex/regexec.cu
            src/strings/replace/replace_re.cu
            src/strings/replace/backref_re.cu
            src/strings/replace/backref_re_medium.cu
            src/strings/replace/backref_re_large.cu
            src/strings/replace/multi_re.cu
            src/strings/replace/replace.cu
            src/strings/sorting/sorting.cu
            src/strings/split/partition.cu
            src/strings/split/split.cu
            src/strings/split/split_record.cu
            src/strings/strings_column_factories.cu
            src/strings/strings_column_view.cu
            src/strings/strings_scalar_factories.cpp
            src/strings/strip.cu
            src/strings/substring.cu
            src/strings/translate.cu
            src/strings/utilities.cu
            src/lists/lists_column_factories.cu
            src/lists/lists_column_view.cu
            src/lists/copying/concatenate.cu
            src/lists/copying/gather.cu
            src/text/generate_ngrams.cu
            src/text/normalize.cu
            src/text/tokenize.cu
            src/text/ngrams_tokenize.cu
            src/text/replace.cu
            src/text/subword/load_hash_file.cu
            src/text/subword/data_normalizer.cu
            src/text/subword/wordpiece_tokenizer.cu
            src/text/subword/subword_tokenize.cu
            src/scalar/scalar.cpp
            src/scalar/scalar_factories.cpp
            src/dictionary/add_keys.cu
            src/dictionary/dictionary_column_view.cpp
            src/dictionary/dictionary_factories.cu
            src/dictionary/decode.cu
            src/dictionary/encode.cu
            src/dictionary/remove_keys.cu
            src/dictionary/search.cu
            src/dictionary/set_keys.cu
            src/groupby/groupby.cu
            src/groupby/hash/groupby.cu
            src/groupby/sort/groupby.cu
            src/groupby/sort/sort_helper.cu
            src/groupby/sort/group_sum.cu
            src/groupby/sort/group_min.cu
            src/groupby/sort/group_max.cu
            src/groupby/sort/group_argmax.cu
            src/groupby/sort/group_argmin.cu
            src/groupby/sort/group_count.cu
            src/groupby/sort/group_nunique.cu
            src/groupby/sort/group_nth_element.cu
            src/groupby/sort/group_std.cu
            src/groupby/sort/group_quantiles.cu
            src/aggregation/aggregation.cpp
            src/aggregation/aggregation.cu
            src/aggregation/result_cache.cpp
)

# Override RPATH for cudf
set_target_properties(cudf PROPERTIES BUILD_RPATH "\$ORIGIN")

###################################################################################################
# - jitify ----------------------------------------------------------------------------------------

# Creates executable stringify and uses it to convert types.h to c-str for use in JIT code
add_executable(stringify "${JITIFY_INCLUDE_DIR}/stringify.cpp")
execute_process(WORKING_DIRECTORY ${CMAKE_BINARY_DIR}
    COMMAND ${CMAKE_COMMAND} -E make_directory
        ${CMAKE_BINARY_DIR}/include/jit
        ${CMAKE_BINARY_DIR}/include/jit/libcudacxx/details
        ${CMAKE_BINARY_DIR}/include/jit/libcudacxx/simt
        ${CMAKE_BINARY_DIR}/include/jit/libcudacxx/libcxx/include)

add_custom_command(WORKING_DIRECTORY ${CMAKE_CURRENT_SOURCE_DIR}/include
                   COMMENT "Stringify headers for use in JIT compiled code"
                   DEPENDS stringify
                   OUTPUT ${CMAKE_BINARY_DIR}/include/jit/types.h.jit
                          ${CMAKE_BINARY_DIR}/include/jit/types.hpp.jit
                          ${CMAKE_BINARY_DIR}/include/bit.hpp.jit
                          ${CMAKE_BINARY_DIR}/include/jit/timestamps.hpp.jit
                          ${CMAKE_BINARY_DIR}/include/jit/durations.hpp.jit
                          ${CMAKE_BINARY_DIR}/include/jit/libcudacxx/details/__config.jit
                          ${CMAKE_BINARY_DIR}/include/jit/libcudacxx/simt/limits.jit
                          ${CMAKE_BINARY_DIR}/include/jit/libcudacxx/simt/cfloat.jit
                          ${CMAKE_BINARY_DIR}/include/jit/libcudacxx/simt/chrono.jit
                          ${CMAKE_BINARY_DIR}/include/jit/libcudacxx/simt/ctime.jit
                          ${CMAKE_BINARY_DIR}/include/jit/libcudacxx/simt/ratio.jit
                          ${CMAKE_BINARY_DIR}/include/jit/libcudacxx/simt/type_traits.jit
                          ${CMAKE_BINARY_DIR}/include/jit/libcudacxx/simt/version.jit
                          ${CMAKE_BINARY_DIR}/include/jit/libcudacxx/libcxx/include/__config.jit
                          ${CMAKE_BINARY_DIR}/include/jit/libcudacxx/libcxx/include/__undef_macros.jit
                          ${CMAKE_BINARY_DIR}/include/jit/libcudacxx/libcxx/include/cfloat.jit
                          ${CMAKE_BINARY_DIR}/include/jit/libcudacxx/libcxx/include/chrono.jit
                          ${CMAKE_BINARY_DIR}/include/jit/libcudacxx/libcxx/include/ctime.jit
                          ${CMAKE_BINARY_DIR}/include/jit/libcudacxx/libcxx/include/limits.jit
                          ${CMAKE_BINARY_DIR}/include/jit/libcudacxx/libcxx/include/ratio.jit
                          ${CMAKE_BINARY_DIR}/include/jit/libcudacxx/libcxx/include/type_traits.jit
                   MAIN_DEPENDENCY ${CMAKE_CURRENT_SOURCE_DIR}/include/cudf/types.h
                                   ${CMAKE_CURRENT_SOURCE_DIR}/include/cudf/types.hpp
                                   ${CMAKE_CURRENT_SOURCE_DIR}/include/cudf/utilities/bit.hpp
                                   ${CMAKE_CURRENT_SOURCE_DIR}/include/cudf/wrappers/timestamps.hpp
                                   ${CMAKE_CURRENT_SOURCE_DIR}/include/cudf/wrappers/durations.hpp
                                   ${LIBCUDACXX_INCLUDE_DIR}/details/__config
                                   ${LIBCUDACXX_INCLUDE_DIR}/simt/limits
                                   ${LIBCUDACXX_INCLUDE_DIR}/simt/cfloat
                                   ${LIBCUDACXX_INCLUDE_DIR}/simt/chrono
                                   ${LIBCUDACXX_INCLUDE_DIR}/simt/ctime
                                   ${LIBCUDACXX_INCLUDE_DIR}/simt/ratio
                                   ${LIBCUDACXX_INCLUDE_DIR}/simt/type_traits
                                   ${LIBCUDACXX_INCLUDE_DIR}/simt/version
                                   ${LIBCXX_INCLUDE_DIR}/__config
                                   ${LIBCXX_INCLUDE_DIR}/__undef_macros
                                   ${LIBCXX_INCLUDE_DIR}/cfloat
                                   ${LIBCXX_INCLUDE_DIR}/chrono
                                   ${LIBCXX_INCLUDE_DIR}/ctime
                                   ${LIBCXX_INCLUDE_DIR}/limits
                                   ${LIBCXX_INCLUDE_DIR}/ratio
                                   ${LIBCXX_INCLUDE_DIR}/type_traits

                   # stringified headers are placed underneath the bin include jit directory and end in ".jit"
                   COMMAND ${CMAKE_BINARY_DIR}/stringify cudf/types.h > ${CMAKE_BINARY_DIR}/include/jit/types.h.jit
                   COMMAND ${CMAKE_BINARY_DIR}/stringify cudf/types.hpp > ${CMAKE_BINARY_DIR}/include/jit/types.hpp.jit
                   COMMAND ${CMAKE_BINARY_DIR}/stringify cudf/utilities/bit.hpp > ${CMAKE_BINARY_DIR}/include/bit.hpp.jit
                   COMMAND ${CMAKE_BINARY_DIR}/stringify ../src/rolling/rolling_jit_detail.hpp > ${CMAKE_BINARY_DIR}/include/rolling_jit_detail.hpp.jit
                   COMMAND ${CMAKE_BINARY_DIR}/stringify cudf/wrappers/timestamps.hpp > ${CMAKE_BINARY_DIR}/include/jit/timestamps.hpp.jit
                   COMMAND ${CMAKE_BINARY_DIR}/stringify cudf/wrappers/durations.hpp > ${CMAKE_BINARY_DIR}/include/jit/durations.hpp.jit
                   COMMAND ${CMAKE_BINARY_DIR}/stringify ${LIBCUDACXX_INCLUDE_DIR}/details/__config libcudacxx_details_config > ${CMAKE_BINARY_DIR}/include/jit/libcudacxx/details/__config.jit
                   COMMAND ${CMAKE_BINARY_DIR}/stringify ${LIBCUDACXX_INCLUDE_DIR}/simt/limits libcudacxx_simt_limits > ${CMAKE_BINARY_DIR}/include/jit/libcudacxx/simt/limits.jit
                   COMMAND ${CMAKE_BINARY_DIR}/stringify ${LIBCUDACXX_INCLUDE_DIR}/simt/cfloat libcudacxx_simt_cfloat > ${CMAKE_BINARY_DIR}/include/jit/libcudacxx/simt/cfloat.jit
                   COMMAND ${CMAKE_BINARY_DIR}/stringify ${LIBCUDACXX_INCLUDE_DIR}/simt/chrono libcudacxx_simt_chrono > ${CMAKE_BINARY_DIR}/include/jit/libcudacxx/simt/chrono.jit
                   COMMAND ${CMAKE_BINARY_DIR}/stringify ${LIBCUDACXX_INCLUDE_DIR}/simt/ctime libcudacxx_simt_ctime > ${CMAKE_BINARY_DIR}/include/jit/libcudacxx/simt/ctime.jit
                   COMMAND ${CMAKE_BINARY_DIR}/stringify ${LIBCUDACXX_INCLUDE_DIR}/simt/ratio libcudacxx_simt_ratio > ${CMAKE_BINARY_DIR}/include/jit/libcudacxx/simt/ratio.jit
                   COMMAND ${CMAKE_BINARY_DIR}/stringify ${LIBCUDACXX_INCLUDE_DIR}/simt/type_traits libcudacxx_simt_type_traits > ${CMAKE_BINARY_DIR}/include/jit/libcudacxx/simt/type_traits.jit
                   COMMAND ${CMAKE_BINARY_DIR}/stringify ${LIBCUDACXX_INCLUDE_DIR}/version libcudacxx_simt_version > ${CMAKE_BINARY_DIR}/include/jit/libcudacxx/simt/version.jit
                   COMMAND ${CMAKE_BINARY_DIR}/stringify ${LIBCXX_INCLUDE_DIR}/__config libcxx_config > ${CMAKE_BINARY_DIR}/include/jit/libcudacxx/libcxx/include/__config.jit
                   COMMAND ${CMAKE_BINARY_DIR}/stringify ${LIBCXX_INCLUDE_DIR}/__undef_macros libcxx_undef_macros > ${CMAKE_BINARY_DIR}/include/jit/libcudacxx/libcxx/include/__undef_macros.jit
                   COMMAND ${CMAKE_BINARY_DIR}/stringify ${LIBCXX_INCLUDE_DIR}/cfloat libcxx_cfloat > ${CMAKE_BINARY_DIR}/include/jit/libcudacxx/libcxx/include/cfloat.jit
                   COMMAND ${CMAKE_BINARY_DIR}/stringify ${LIBCXX_INCLUDE_DIR}/chrono libcxx_chrono > ${CMAKE_BINARY_DIR}/include/jit/libcudacxx/libcxx/include/chrono.jit
                   COMMAND ${CMAKE_BINARY_DIR}/stringify ${LIBCXX_INCLUDE_DIR}/ctime libcxx_ctime > ${CMAKE_BINARY_DIR}/include/jit/libcudacxx/libcxx/include/ctime.jit
                   COMMAND ${CMAKE_BINARY_DIR}/stringify ${LIBCXX_INCLUDE_DIR}/limits libcxx_limits > ${CMAKE_BINARY_DIR}/include/jit/libcudacxx/libcxx/include/limits.jit
                   COMMAND ${CMAKE_BINARY_DIR}/stringify ${LIBCXX_INCLUDE_DIR}/ratio libcxx_ratio > ${CMAKE_BINARY_DIR}/include/jit/libcudacxx/libcxx/include/ratio.jit
                   COMMAND ${CMAKE_BINARY_DIR}/stringify ${LIBCXX_INCLUDE_DIR}/type_traits libcxx_type_traits > ${CMAKE_BINARY_DIR}/include/jit/libcudacxx/libcxx/include/type_traits.jit
                   )

add_custom_target(stringify_run DEPENDS
                  ${CMAKE_BINARY_DIR}/include/jit/types.h.jit
                  ${CMAKE_BINARY_DIR}/include/jit/types.hpp.jit
                  ${CMAKE_BINARY_DIR}/include/bit.hpp.jit
                  ${CMAKE_BINARY_DIR}/include/jit/timestamps.hpp.jit
                  ${CMAKE_BINARY_DIR}/include/jit/durations.hpp.jit
                  ${CMAKE_BINARY_DIR}/include/jit/libcudacxx/details/__config.jit
                  ${CMAKE_BINARY_DIR}/include/jit/libcudacxx/simt/limits.jit
                  ${CMAKE_BINARY_DIR}/include/jit/libcudacxx/simt/cfloat.jit
                  ${CMAKE_BINARY_DIR}/include/jit/libcudacxx/simt/chrono.jit
                  ${CMAKE_BINARY_DIR}/include/jit/libcudacxx/simt/ctime.jit
                  ${CMAKE_BINARY_DIR}/include/jit/libcudacxx/simt/ratio.jit
                  ${CMAKE_BINARY_DIR}/include/jit/libcudacxx/simt/type_traits.jit
                  ${CMAKE_BINARY_DIR}/include/jit/libcudacxx/simt/version.jit
                  ${CMAKE_BINARY_DIR}/include/jit/libcudacxx/libcxx/include/__config.jit
                  ${CMAKE_BINARY_DIR}/include/jit/libcudacxx/libcxx/include/__undef_macros.jit
                  ${CMAKE_BINARY_DIR}/include/jit/libcudacxx/libcxx/include/cfloat.jit
                  ${CMAKE_BINARY_DIR}/include/jit/libcudacxx/libcxx/include/chrono.jit
                  ${CMAKE_BINARY_DIR}/include/jit/libcudacxx/libcxx/include/ctime.jit
                  ${CMAKE_BINARY_DIR}/include/jit/libcudacxx/libcxx/include/limits.jit
                  ${CMAKE_BINARY_DIR}/include/jit/libcudacxx/libcxx/include/ratio.jit
                  ${CMAKE_BINARY_DIR}/include/jit/libcudacxx/libcxx/include/type_traits.jit)

add_dependencies(cudf stringify_run)

###################################################################################################
# - build options ---------------------------------------------------------------------------------

option(USE_NVTX "Build with NVTX support" ON)
if(USE_NVTX)
    message(STATUS "Using Nvidia Tools Extension")
    # The `USE_NVTX` macro is deprecated
    set(CMAKE_CXX_FLAGS "${CMAKE_CXX_FLAGS} -DUSE_NVTX")
else()
    # Makes NVTX APIs no-ops
    set(CMAKE_CXX_FLAGS "${CMAKE_CXX_FLAGS} -DDISABLE_NVTX")
endif(USE_NVTX)

option(HT_DEFAULT_ALLOCATOR "Use the default allocator for hash tables" ON)
if(HT_DEFAULT_ALLOCATOR)
    message(STATUS "Using default allocator for hash tables")
    set(CMAKE_CUDA_FLAGS "${CMAKE_CUDA_FLAGS} -DHT_DEFAULT_ALLOCATOR")
endif(HT_DEFAULT_ALLOCATOR)

###################################################################################################
# - link libraries --------------------------------------------------------------------------------

# link targets for cuDF
target_link_libraries(cudf rmm arrow arrow_cuda nvrtc ${CUDART_LIBRARY} cuda ${ZLIB_LIBRARIES} ${Boost_LIBRARIES})

###################################################################################################
# - install targets -------------------------------------------------------------------------------

# install targets for cuDF
install(TARGETS cudf
        DESTINATION lib
        COMPONENT cudf)
install(DIRECTORY ${CMAKE_CURRENT_SOURCE_DIR}/include/cudf
        DESTINATION include
        COMPONENT cudf)

install(DIRECTORY ${CMAKE_BINARY_DIR}/include/libcxx
        DESTINATION include/libcudf
        COMPONENT cudf)

install(DIRECTORY ${CMAKE_BINARY_DIR}/include/libcudacxx
        DESTINATION include/libcudf
        COMPONENT cudf)

add_custom_target(install_cudf
                  COMMAND "${CMAKE_COMMAND}" -DCOMPONENT=cudf -P "${CMAKE_BINARY_DIR}/cmake_install.cmake"
                  DEPENDS cudf)

if(BUILD_TESTS)
    add_dependencies(install_cudf cudftestutil)
endif(BUILD_TESTS)

add_custom_target(build_tests_cudf
                  DEPENDS ${CUDF_TEST_LIST})

add_custom_target(test_cudf
                  COMMAND ctest
                  DEPENDS build_tests_cudf)

add_custom_target(build_benchmarks_cudf
                  DEPENDS ${BENCHMARK_LIST})

###################################################################################################
# - make documentation ----------------------------------------------------------------------------

# doc targets for cuDF
add_custom_command(OUTPUT CUDF_DOXYGEN
                   WORKING_DIRECTORY ${CMAKE_CURRENT_SOURCE_DIR}/doxygen
                   COMMAND doxygen Doxyfile
                   VERBATIM)

add_custom_target(docs_cudf DEPENDS CUDF_DOXYGEN)


####################################################################################################
# - cudf_kafka - OFF by default due to increased number of dependencies
if(BUILD_CUDF_KAFKA)

    # cudf_kafka library
    add_library(libcudf_kafka
        libcudf_kafka/src/kafka_consumer.cpp
    )

    # Include paths
    include_directories("${CMAKE_SOURCE_DIR}/libcudf_kafka/include"
                        "${CMAKE_CURRENT_SOURCE_DIR}/include/cudf")
    
    # Rename installation to proper name for later finding
    set_target_properties(libcudf_kafka PROPERTIES OUTPUT_NAME "cudf_kafka")
    set_target_properties(libcudf_kafka PROPERTIES BUILD_RPATH "\$ORIGIN")

    ###################################################################################################
    # cudf_kafka - librdkafka -------------------------------------------------------------------------

    find_path(RDKAFKA_INCLUDE "librdkafka" HINTS "$ENV{RDKAFKA_ROOT}/include")
    find_library(RDKAFKA++_LIBRARY "rdkafka++" HINTS "$ENV{RDKAFKA_ROOT}/lib" "$ENV{RDKAFKA_ROOT}/build")

    message(STATUS "RDKAFKA: RDKAFKA++_LIBRARY set to ${RDKAFKA++_LIBRARY}")
    message(STATUS "RDKAFKA: RDKAFKA_INCLUDE set to ${RDKAFKA_INCLUDE}")

    target_link_libraries(libcudf_kafka ${RDKAFKA++_LIBRARY})
    include_directories("${RDKAFKA_INCLUDE}")

    ###################################################################################################
    # - cudf_kafka Install ----------------------------------------------------------------------------
    target_link_libraries(libcudf_kafka cudf)

    install(TARGETS libcudf_kafka
            DESTINATION libcudf_kafka/lib
            COMPONENT libcudf_kafka)

    install(DIRECTORY ${CMAKE_CURRENT_SOURCE_DIR}/libcudf_kafka/include
            DESTINATION include
            COMPONENT libcudf_kafka)

    add_custom_target(install_libcudf_kafka
            COMMAND "${CMAKE_COMMAND}" -DCOMPONENT=libcudf_kafka -P "${CMAKE_BINARY_DIR}/cmake_install.cmake"
            DEPENDS libcudf_kafka)

    ####################################################################################################
    # - cudf_kafka Tests
    if(BUILD_TESTS)
        if(GTEST_FOUND)
            message(STATUS "Google C++ Testing Framework (Google Test) found in ${GTEST_ROOT}")
            include_directories(${GTEST_INCLUDE_DIR})
            add_subdirectory(${CMAKE_SOURCE_DIR}/libcudf_kafka/tests)
        else()
            message(AUTHOR_WARNING "Google C++ Testing Framework (Google Test) not found: automated tests are disabled.")
        endif(GTEST_FOUND)
    endif(BUILD_TESTS)
        
    message(STATUS "CUDF_KAFKA_TEST_LIST set to: ${CUDF_KAFKA_TEST_LIST}")

    add_custom_target(build_tests_libcudf_kafka
                      DEPENDS ${CUDF_KAFKA_TEST_LIST})

    add_custom_target(test_libcudf_kafka
                      COMMAND ctest
                      DEPENDS build_tests_libcudf_kafka)

endif(BUILD_CUDF_KAFKA)<|MERGE_RESOLUTION|>--- conflicted
+++ resolved
@@ -417,12 +417,9 @@
             src/transform/transform.cpp
             src/transform/nans_to_nulls.cu
             src/transform/bools_to_mask.cu
-<<<<<<< HEAD
             src/transform/table_to_arrow.cpp
             src/transform/arrow_to_table.cu
-=======
             src/transform/encode.cpp
->>>>>>> 6857a43c
             src/stream_compaction/apply_boolean_mask.cu
             src/stream_compaction/drop_nulls.cu
             src/stream_compaction/drop_nans.cu
