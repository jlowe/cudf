--- conflicted
+++ resolved
@@ -29,12 +29,8 @@
 
 namespace cudf {
 namespace detail {
-<<<<<<< HEAD
 
 /**
-=======
-/**---------------------------------------------------------------------------*
->>>>>>> cfb1f6b6
  * @brief Function object to check if an index is within the bounds [begin,
  * end).
  *
@@ -117,12 +113,7 @@
   }
 }
 
-<<<<<<< HEAD
-
 /**
-=======
-/**---------------------------------------------------------------------------*
->>>>>>> cfb1f6b6
  * @brief Function object for gathering a type-erased
  * gdf_column. To be used with the cudf::type_dispatcher.
  *
@@ -220,39 +211,19 @@
  */
 enum index_conversion { NEGATIVE_TO_POSITIVE = 0, NONE };
 
-<<<<<<< HEAD
 /**
-* @brief Function object for applying a transformation on the gathermap
-* that converts negative indices to positive indices
-*
-* A negative index `i` is transformed to `i + size`, where `size` is
-* the number of elements in the column being gathered from.
-* Allowable values for the index `i` are in the range `[-size, size)`.
-* Thus, when gathering from a column of size `10`, the index `-1`
-* is transformed to `9` (i.e., the last element), `-2` is transformed
-* to `8` (the second-to-last element) and so on.
-* Positive indices are unchanged by this transformation.
-**/
-template <typename map_type, index_conversion ic=index_conversion::NONE>
-struct index_converter : public thrust::unary_function<map_type,map_type>{};
-
-=======
-/**---------------------------------------------------------------------------*
- * @brief Function object for applying a transformation on the gathermap
- * that converts negative indices to positive indices
+ * @brief Function object for applying a transformation on the gathermap that converts negative
+ * indices to positive indices
  *
- * A negative index `i` is transformed to `i + size`, where `size` is
- * the number of elements in the column being gathered from.
- * Allowable values for the index `i` are in the range `[-size, size)`.
- * Thus, when gathering from a column of size `10`, the index `-1`
- * is transformed to `9` (i.e., the last element), `-2` is transformed
- * to `8` (the second-to-last element) and so on.
- * Positive indices are unchanged by this transformation.
- *---------------------------------------------------------------------------**/
+ * A negative index `i` is transformed to `i + size`, where `size` is the number of elements in the
+ * column being gathered from. Allowable values for the index `i` are in the range `[-size, size)`.
+ * Thus, when gathering from a column of size `10`, the index `-1` is transformed to `9` (i.e., the
+ * last element), `-2` is transformed to `8` (the second-to-last element) and so on. Positive
+ * indices are unchanged by this transformation.
+ **/
 template <typename map_type, index_conversion ic = index_conversion::NONE>
 struct index_converter : public thrust::unary_function<map_type, map_type> {
 };
->>>>>>> cfb1f6b6
 
 template <typename map_type>
 struct index_converter<map_type, index_conversion::NEGATIVE_TO_POSITIVE> {
