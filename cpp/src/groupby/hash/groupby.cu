/*
 * Copyright (c) 2019-20, NVIDIA CORPORATION.
 *
 * Licensed under the Apache License, Version 2.0 (the "License");
 * you may not use this file except in compliance with the License.
 * You may obtain a copy of the License at
 *
 *     http://www.apache.org/licenses/LICENSE-2.0
 *
 * Unless required by applicable law or agreed to in writing, software
 * distributed under the License is distributed on an "AS IS" BASIS,
 * WITHOUT WARRANTIES OR CONDITIONS OF ANY KIND, either express or implied.
 * See the License for the specific language governing permissions and
 * limitations under the License.
 */

#include <groupby/common/utils.hpp>
#include <groupby/hash/groupby_kernels.cuh>

#include <hash/concurrent_unordered_map.cuh>
#include <cudf/detail/utilities/hash_functions.cuh>
#include <cudf/detail/utilities/cuda.cuh>
#include <cudf/column/column.hpp>
#include <cudf/column/column_view.hpp>
#include <cudf/column/column_factories.hpp>
#include <cudf/groupby.hpp>
#include <cudf/detail/groupby.hpp>
#include <cudf/detail/gather.cuh>
#include <cudf/detail/gather.hpp>
#include <cudf/table/table.hpp>
#include <cudf/table/table_view.hpp>
#include <cudf/table/table_device_view.cuh>
#include <cudf/table/row_operators.cuh>
#include <cudf/types.hpp>
#include <cudf/aggregation.hpp>
#include <cudf/detail/aggregation/aggregation.hpp>
#include <cudf/detail/aggregation/aggregation.cuh>
#include <cudf/detail/aggregation/result_cache.hpp>
#include <cudf/utilities/traits.hpp>

#include <memory>
#include <utility>

namespace cudf {
namespace experimental {
namespace groupby {
namespace detail {
namespace hash {
namespace {
// This is a temporary fix due to compiler bug and we can resort back to
// constexpr once cuda 10.2 becomes RAPIDS's minimum compiler version
#if 0
/**
 * @brief List of aggregation operations that can be computed with a hash-based
 * implementation.
 */
<<<<<<< HEAD
constexpr std::array<aggregation::Kind, 5> hash_aggregations{
    aggregation::SUM, aggregation::MIN, aggregation::MAX, aggregation::COUNT,
    aggregation::ARGMIN, aggregation::ARGMAX};
=======
constexpr std::array<aggregation::Kind, 6> hash_aggregations{
    aggregation::SUM, aggregation::MIN, aggregation::MAX, 
    aggregation::COUNT_VALID, aggregation::COUNT_ALL, aggregation::MEAN};
>>>>>>> d5e1af81

template <class T, size_t N>
constexpr bool array_contains(std::array<T, N> const& haystack, T needle) {
  for (auto i = 0u; i < N; ++i) {
    if (haystack[i] == needle) return true;
  }
  return false;
}
#endif

/**
 * @brief Indicates whether the specified aggregation operation can be computed
 * with a hash-based implementation.
 *
 * @param t The aggregation operation to verify
 * @return true `t` is valid for a hash based groupby
 * @return false `t` is invalid for a hash based groupby
 */
bool constexpr is_hash_aggregation(aggregation::Kind t) {
  // this is a temporary fix due to compiler bug and we can resort back to
  // constexpr once cuda 10.2 becomes RAPIDS's minimum compiler version
  // return array_contains(hash_aggregations, t);
  return (t == aggregation::SUM) or (t == aggregation::MIN) or
<<<<<<< HEAD
         (t == aggregation::MAX) or (t == aggregation::COUNT) or
         (t == aggregation::ARGMIN) or (t == aggregation::ARGMAX);
}

// flatten aggs to filter in single pass aggs 
std::tuple<table_view, std::vector<aggregation::Kind>, std::vector<size_t> >
flatten_single_pass_aggs(std::vector<aggregation_request> const& requests) {
  std::vector<column_view> columns;
  std::vector<aggregation::Kind> agg_kinds;
  std::vector<size_t> col_ids;

  for (size_t i = 0; i < requests.size(); i++) {
    auto const& request = requests[i];
    auto const& agg_v = request.aggregations;

    auto insert_agg = [&agg_kinds, &columns, &col_ids, &request, i]
    (aggregation::Kind k) {
      agg_kinds.push_back(k);
      columns.push_back(request.values);
      col_ids.push_back(i);
    };

    for (auto &&agg : agg_v) {
      if (is_hash_aggregation(agg->kind)) {
        if (is_fixed_width(request.values.type())) {
          insert_agg(agg->kind);
        } else if (request.values.type().id() == type_id::STRING) {
          // For string type, only ARGMIN, ARGMAX, MIN, and MAX are supported
          if (agg->kind == aggregation::ARGMIN or 
              agg->kind == aggregation::ARGMAX) {
            insert_agg(agg->kind);
          } else if (agg->kind == aggregation::MIN) {
            insert_agg(aggregation::ARGMIN);
          } else if (agg->kind == aggregation::MAX) {
            insert_agg(aggregation::ARGMAX);
          }
        }
      }
    }
  }
  return std::make_tuple(table_view(columns), 
                         std::move(agg_kinds), std::move(col_ids));
}

/**
 * @brief Gather sparse results into dense using `gather_map` and add to 
 * `dense_cache`
 */
void sparse_to_dense_results(
    std::vector<aggregation_request> const& requests,
    experimental::detail::result_cache const& sparse_results,
    experimental::detail::result_cache* dense_results,
    rmm::device_vector<size_type> const& gather_map, size_type map_size,
    cudaStream_t stream,
    rmm::mr::device_memory_resource* mr)
{
  for (size_t i = 0; i < requests.size(); i++) {
    auto const& agg_v = requests[i].aggregations;
    auto const& col = requests[i].values;

    // Given an aggregation, this will get the result from sparse_results and 
    // convert and return dense, compacted result
    auto to_dense_agg_result =
    [&sparse_results, &gather_map, map_size, i, mr, stream]
    (auto const& agg) {
      auto s = sparse_results.get_result(i, agg);
      auto dense_result_table = 
        experimental::detail::gather(
          table_view({s}),
          gather_map.begin(),
          gather_map.begin() + map_size,
          false, mr, stream);
      return std::move(dense_result_table->release()[0]);
    };

    // Enables conversion of ARGMIN/ARGMAX into MIN/MAX
    auto transformed_result =
    [&col, to_dense_agg_result, mr, stream]
    (auto const& agg_kind) {
      auto tranformed_agg = std::make_unique<aggregation>(agg_kind);
      auto argmax_result = to_dense_agg_result(tranformed_agg);
      auto transformed_result = experimental::detail::gather(
        table_view({col}), *argmax_result, false, false, false, mr, stream);
      return std::move(transformed_result->release()[0]);
    };

    for (auto &&agg : agg_v) {    
      if (col.type().id() == type_id::STRING and
          (agg->kind == aggregation::MAX or agg->kind == aggregation::MIN)) {
        if (agg->kind == aggregation::MAX) {
          dense_results->add_result(i, agg,
            transformed_result(aggregation::ARGMAX));
        }
        else if (agg->kind == aggregation::MIN) {
          dense_results->add_result(i, agg,
            transformed_result(aggregation::ARGMIN));
        }
      }
      else if (sparse_results.has_result(i, agg)) {
        dense_results->add_result(i, agg, to_dense_agg_result(agg));
      }
    }
  }
}

/**
 * @brief Construct hash map that uses row comparator and row hasher on 
 * `d_keys` table and stores indices
 */
template <bool keys_have_nulls>
auto create_hash_map(table_device_view const& d_keys,
                     include_nulls include_null_keys,
                     cudaStream_t stream = 0)
{
  size_type constexpr unused_key{std::numeric_limits<size_type>::max()};
  size_type constexpr unused_value{std::numeric_limits<size_type>::max()};

  using map_type =
      concurrent_unordered_map<size_type, size_type,
                              row_hasher<default_hash, keys_have_nulls>,
                              row_equality_comparator<keys_have_nulls>>;

  using allocator_type = typename map_type::allocator_type;

  bool const null_keys_are_equal{include_null_keys == include_nulls::YES};

  row_hasher<default_hash, keys_have_nulls> hasher{d_keys};
  row_equality_comparator<keys_have_nulls> rows_equal{
      d_keys, d_keys, null_keys_are_equal};

  return map_type::create(compute_hash_table_size(d_keys.num_rows()),
                            unused_key, unused_value, hasher, rows_equal,
                            allocator_type(), stream);
}

/**
 * @brief Computes all aggregations from `requests` that require a single pass
 * over the data and stores the results in `sparse_results`
 */
template <bool keys_have_nulls, typename Map>
void compute_single_pass_aggs(table_view const& keys,
                              std::vector<aggregation_request> const& requests,
                              experimental::detail::result_cache* sparse_results,
                              Map& map, include_nulls include_null_keys,
                              cudaStream_t stream)
{
  // flatten the aggs to a table that can be operated on by aggregate_row
  table_view flattened_values;
  std::vector<aggregation::Kind> aggs;
  std::vector<size_t> col_ids;
  std::tie(flattened_values, aggs, col_ids) = flatten_single_pass_aggs(requests);

  // make table that will hold sparse results
  std::vector<std::unique_ptr<column>> sparse_columns;
  std::transform(flattened_values.begin(), flattened_values.end(), 
                 aggs.begin(), std::back_inserter(sparse_columns),
    [stream] (auto const& col, auto const& agg) {
      bool nullable = (agg == aggregation::COUNT) ? false : col.has_nulls();
      auto mask_flag = (nullable) ? mask_state::ALL_NULL
                                  : mask_state::UNALLOCATED;
      
      return make_fixed_width_column(
        experimental::detail::target_type(col.type(), agg),
        col.size(), mask_flag, stream);
    });

  table sparse_table(std::move(sparse_columns));
  mutable_table_view table_view = sparse_table.mutable_view();
  experimental::detail::initialize_with_identity(table_view, aggs, stream);

  // prepare to launch kernel to do the actual aggregation
  auto d_sparse_table = mutable_table_device_view::create(sparse_table);
  auto d_values = table_device_view::create(flattened_values);
  rmm::device_vector<aggregation::Kind> d_aggs(aggs);

  bool skip_key_rows_with_nulls = keys_have_nulls and 
                                  include_null_keys == include_nulls::NO;

  if (skip_key_rows_with_nulls) {
    auto row_bitmask{bitmask_and(keys, rmm::mr::get_default_resource(), stream)};
    thrust::for_each_n(rmm::exec_policy(stream)->on(stream),
      thrust::make_counting_iterator(0), keys.num_rows(),
      hash::compute_single_pass_aggs<true, Map>{
        map, keys.num_rows(), *d_values, *d_sparse_table, d_aggs.data().get(),
        static_cast<bitmask_type*>(row_bitmask.data())});
  } else {
    thrust::for_each_n(rmm::exec_policy(stream)->on(stream),
      thrust::make_counting_iterator(0), keys.num_rows(),
      hash::compute_single_pass_aggs<false, Map>{
        map, keys.num_rows(), *d_values, *d_sparse_table, d_aggs.data().get(),
        nullptr});
  }

  // Add results back to sparse_results cache
  auto sparse_result_cols = sparse_table.release();
  for (size_t i = 0; i < aggs.size(); i++) {
    sparse_results->add_result(col_ids[i],
                               std::make_unique<aggregation>(aggs[i]),
                               std::move(sparse_result_cols[i]));
  }
}

/**
 * @brief Computes and returns a device vector containing all populated keys in
 * `map`. 
 */
template <typename Map>
std::pair<rmm::device_vector<size_type>, size_type> extract_populated_keys(
  Map map, size_type num_keys, cudaStream_t stream = 0)
{
  rmm::device_vector<size_type> populated_keys(num_keys);

  auto get_key = [] __device__ (auto const& element) {
    size_type key, value;
    thrust::tie(key, value) = element;
    return key;
  };

  auto end_it = thrust::copy_if(rmm::exec_policy(stream)->on(stream),
    thrust::make_transform_iterator(map.data(), get_key),
    thrust::make_transform_iterator(map.data() + map.capacity(), get_key),
    populated_keys.begin(),
    [unused_key = map.get_unused_key()] __device__ (size_type key) {
      return key != unused_key;
    });

  size_type map_size = end_it - populated_keys.begin();

  return std::make_pair(std::move(populated_keys), map_size);
=======
         (t == aggregation::MAX) or (t == aggregation::COUNT_VALID) or
         (t == aggregation::COUNT_VALID) or (t == aggregation::MEAN);
>>>>>>> d5e1af81
}

template <bool keys_have_nulls>
std::unique_ptr<table> groupby_null_templated(
    table_view const& keys, std::vector<aggregation_request> const& requests,
    experimental::detail::result_cache* cache,
    include_nulls include_null_keys, cudaStream_t stream,
    rmm::mr::device_memory_resource* mr)
{
  auto d_keys = table_device_view::create(keys);
  auto map = create_hash_map<keys_have_nulls>(*d_keys, include_null_keys, stream);

  // Cache of sparse results where the location of aggregate value in each
  // column is indexed by the hash map
  experimental::detail::result_cache sparse_results(requests.size());

  // Compute all single pass aggs first
  compute_single_pass_aggs<keys_have_nulls>(
    keys, requests, &sparse_results, *map, include_null_keys, stream);

  // Now continue with remaining multi-pass aggs
  // <placeholder>

  // Extract the populated indices from the hash map and create a gather map.
  // Gathering using this map from sparse results will give dense results.
  rmm::device_vector<size_type> gather_map;
  size_type map_size;
  std::tie(gather_map, map_size) = 
    extract_populated_keys(*map, keys.num_rows(), stream);

  // Compact all results from sparse_results and insert into cache
  sparse_to_dense_results(requests, sparse_results, cache, gather_map, map_size,
                          stream, mr);

  auto unique_keys = experimental::detail::gather(
    keys, gather_map.begin(), gather_map.begin() + map_size, false, mr, stream);
  return unique_keys;
}

}  // namespace

/**
 * @brief Indicates if a set of aggregation requests can be satisfied with a
 * hash-based groupby implementation.
 *
 * @param keys The table of keys
 * @param requests The set of columns to aggregate and the aggregations to
 * perform
 * @return true A hash-based groupby should be used
 * @return false A hash-based groupby should not be used
 */
bool can_use_hash_groupby(table_view const& keys,
                      std::vector<aggregation_request> const& requests) {
  return std::all_of(
      requests.begin(), requests.end(), [](aggregation_request const& r) {
        return std::all_of(
            r.aggregations.begin(), r.aggregations.end(),
            [](auto const& a) { return is_hash_aggregation(a->kind); });
      });
}

// Hash-based groupby
std::pair<std::unique_ptr<table>, std::vector<aggregation_result>> groupby(
    table_view const& keys, std::vector<aggregation_request> const& requests,
    include_nulls include_null_keys, cudaStream_t stream,
    rmm::mr::device_memory_resource* mr)
{
  experimental::detail::result_cache cache(requests.size());

  std::unique_ptr<table> unique_keys;
  if (has_nulls(keys)) {
    unique_keys = groupby_null_templated<true>(keys, requests, &cache, 
                                               include_null_keys, stream, mr);
  } else {
    unique_keys = groupby_null_templated<false>(keys, requests, &cache,
                                                include_null_keys, stream, mr);
  }

  return std::make_pair(std::move(unique_keys), extract_results(requests, cache));  
}
}  // namespace hash
}  // namespace detail
}  // namespace groupby
}  // namespace experimental
}  // namespace cudf<|MERGE_RESOLUTION|>--- conflicted
+++ resolved
@@ -54,15 +54,10 @@
  * @brief List of aggregation operations that can be computed with a hash-based
  * implementation.
  */
-<<<<<<< HEAD
-constexpr std::array<aggregation::Kind, 5> hash_aggregations{
-    aggregation::SUM, aggregation::MIN, aggregation::MAX, aggregation::COUNT,
+constexpr std::array<aggregation::Kind, 7> hash_aggregations{
+    aggregation::SUM, aggregation::MIN, aggregation::MAX,
+    aggregation::COUNT_VALID, aggregation::COUNT_ALL,
     aggregation::ARGMIN, aggregation::ARGMAX};
-=======
-constexpr std::array<aggregation::Kind, 6> hash_aggregations{
-    aggregation::SUM, aggregation::MIN, aggregation::MAX, 
-    aggregation::COUNT_VALID, aggregation::COUNT_ALL, aggregation::MEAN};
->>>>>>> d5e1af81
 
 template <class T, size_t N>
 constexpr bool array_contains(std::array<T, N> const& haystack, T needle) {
@@ -86,8 +81,8 @@
   // constexpr once cuda 10.2 becomes RAPIDS's minimum compiler version
   // return array_contains(hash_aggregations, t);
   return (t == aggregation::SUM) or (t == aggregation::MIN) or
-<<<<<<< HEAD
-         (t == aggregation::MAX) or (t == aggregation::COUNT) or
+         (t == aggregation::MAX) or (t == aggregation::COUNT_VALID) or
+         (t == aggregation::COUNT_ALL) or
          (t == aggregation::ARGMIN) or (t == aggregation::ARGMAX);
 }
 
@@ -316,10 +311,6 @@
   size_type map_size = end_it - populated_keys.begin();
 
   return std::make_pair(std::move(populated_keys), map_size);
-=======
-         (t == aggregation::MAX) or (t == aggregation::COUNT_VALID) or
-         (t == aggregation::COUNT_VALID) or (t == aggregation::MEAN);
->>>>>>> d5e1af81
 }
 
 template <bool keys_have_nulls>
