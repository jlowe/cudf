--- conflicted
+++ resolved
@@ -211,41 +211,6 @@
  /**---------------------------------------------------------------------------*
  * @brief Arguments to the read_json interface.
  *---------------------------------------------------------------------------**/
-<<<<<<< HEAD
-=======
-typedef struct {
-
-  /*
-   * Output arguments
-   */
-  int           num_cols_out;               ///< Out: Number of columns returned
-  int           num_rows_out;               ///< Out: Number of rows returned
-  gdf_column    **data;                     ///< Out: Array of gdf_columns*
-  int           *index_col;                 ///< Out: If available, column index to use as row labels
-
-  /*
-   * Input arguments
-   */
-  gdf_input_type source_type;               ///< In: Type of data source
-  const char    *source;                    ///< In: If source_type is FILE_PATH, contains the filepath. If input_data_type is HOST_BUFFER, points to the host memory buffer
-  size_t        buffer_size;                ///< In: If source_type is HOST_BUFFER, represents the size of the buffer in bytes. Unused otherwise.
-
-  int           row_group;                  ///< In: Row group index of interest; only data in this row group will be returned.
-  int           skip_rows;                  ///< In: Rows to skip from the start of the dataset
-  int           num_rows;                   ///< In: Number of rows to read and return
-
-  const char    **use_cols;                 ///< In: Columns of interest; only these columns will be parsed and returned.
-  int           use_cols_len;               ///< In: Number of columns
-
-  bool          strings_to_categorical;     ///< In: If TRUE, returns string data as GDF_CATEGORY, otherwise GDF_STRING
-
-} pq_read_arg;
-
-namespace cudf{
- /**---------------------------------------------------------------------------*
- * @brief Arguments to the read_json interface.
- *---------------------------------------------------------------------------**/
->>>>>>> eb7b2e48
 struct json_read_arg{
   gdf_input_type  source_type = HOST_BUFFER;      ///< Type of the data source.
   std::string     source;                         ///< If source_type is FILE_PATH, contains the filepath. If source_type is HOST_BUFFER, contains the input JSON data.
@@ -266,13 +231,8 @@
   /**---------------------------------------------------------------------------*
    * @brief json_read_arg constructor that sets the source data members.
    * 
-<<<<<<< HEAD
-   * @param[in] source_type Enum describing the type of the data source.
-   * @param[in] source If source_type is FILE_PATH, contains the filepath.
-=======
    * @param[in] src_type Enum describing the type of the data source.
    * @param[in] src If src_type is FILE_PATH, contains the filepath.
->>>>>>> eb7b2e48
    * If source_type is HOST_BUFFER, contains the input JSON data.
    *---------------------------------------------------------------------------**/
   json_read_arg(gdf_input_type src_type, const std::string &src) : source_type(src_type), source(src) {}
