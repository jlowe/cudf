--- conflicted
+++ resolved
@@ -190,11 +190,7 @@
 
 TYPED_TEST(HashPartitionFixedWidth, NullableFixedWidth)
 {
-<<<<<<< HEAD
-  fixed_width_column_wrapper<TypeParam, int64_t> fixed({1, 2, 3, 4}, {1, 1, 1, 1});
-=======
   fixed_width_column_wrapper<TypeParam, int32_t> fixed({1, 2, 3, 4}, {1, 1, 1, 1});
->>>>>>> 049f93c4
   cudf::table_view input({fixed});
 
   std::vector<cudf::size_type> const columns_to_hash({0});
